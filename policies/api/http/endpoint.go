--- conflicted
+++ resolved
@@ -188,25 +188,55 @@
 	}
 }
 
-<<<<<<< HEAD
+func validatePolicyEndpoint(svc policies.Service) endpoint.Endpoint {
+	return func(ctx context.Context, request interface{}) (interface{}, error) {
+		req := request.(addPolicyReq)
+		if err := req.validate(); err != nil {
+			return nil, err
+		}
+
+		nID, err := types.NewIdentifier(req.Name)
+		if err != nil {
+			return nil, err
+		}
+
+		policy := policies.Policy{
+			Name:    nID,
+			Backend: req.Backend,
+			Policy:  req.Policy,
+			OrbTags: req.Tags,
+			Description: req.Description,
+		}
+
+		validated, err := svc.ValidatePolicy(ctx, req.token, policy, req.Format, req.PolicyData)
+		if err != nil {
+			return nil, err
+		}
+
+		res := policyValidateRes{
+			Name:    validated.Name.String(),
+			Backend: validated.Backend,
+			Tags:    validated.OrbTags,
+			Policy:  validated.Policy,
+			Description: validated.Description,
+		}
+
+		return res, nil
+	}
+}
+
 func validateDatasetEndpoint(svc policies.Service) endpoint.Endpoint {
 	return func(ctx context.Context, request interface{}) (interface{}, error) {
 		req := request.(addDatasetReq)
-=======
-func validatePolicyEndpoint(svc policies.Service) endpoint.Endpoint {
-	return func(ctx context.Context, request interface{}) (interface{}, error) {
-		req := request.(addPolicyReq)
->>>>>>> fd40e218
-		if err := req.validate(); err != nil {
-			return nil, err
-		}
-
-		nID, err := types.NewIdentifier(req.Name)
-		if err != nil {
-			return nil, err
-		}
-
-<<<<<<< HEAD
+		if err := req.validate(); err != nil {
+			return nil, err
+		}
+
+		nID, err := types.NewIdentifier(req.Name)
+		if err != nil {
+			return nil, err
+		}
+
 		d := policies.Dataset{
 			Name:         nID,
 			AgentGroupID: req.AgentGroupID,
@@ -216,22 +246,10 @@
 		}
 
 		validated, err := svc.ValidateDataset(ctx, req.token, d)
-=======
-		policy := policies.Policy{
-			Name:    nID,
-			Backend: req.Backend,
-			Policy:  req.Policy,
-			OrbTags: req.Tags,
-			Description: req.Description,
-		}
-
-		validated, err := svc.ValidatePolicy(ctx, req.token, policy, req.Format, req.PolicyData)
->>>>>>> fd40e218
-		if err != nil {
-			return nil, err
-		}
-
-<<<<<<< HEAD
+		if err != nil {
+			return nil, err
+		}
+
 		res := validateDatasetRes{
 			Name:         validated.Name.String(),
 			Valid:        true,
@@ -239,14 +257,6 @@
 			AgentGroupID: validated.AgentGroupID,
 			PolicyID:     validated.PolicyID,
 			SinkID:       validated.SinkID,
-=======
-		res := policyValidateRes{
-			Name:    validated.Name.String(),
-			Backend: validated.Backend,
-			Tags:    validated.OrbTags,
-			Policy:  validated.Policy,
-			Description: validated.Description,
->>>>>>> fd40e218
 		}
 
 		return res, nil
