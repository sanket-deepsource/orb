/* This Source Code Form is subject to the terms of the Mozilla Public
 * License, v. 2.0. If a copy of the MPL was not distributed with this
 * file, You can obtain one at https://mozilla.org/MPL/2.0/. */

package api

import (
	"context"
	"github.com/ns1labs/orb/fleet"
	"go.uber.org/zap"
	"time"
)

var _ fleet.Service = (*loggingMiddleware)(nil)

type loggingMiddleware struct {
	logger *zap.Logger
	svc    fleet.Service
}

func (l loggingMiddleware) ViewAgentByID(ctx context.Context, token string, thingID string) (_ fleet.Agent, err error) {
	defer func(begin time.Time) {
		if err != nil {
			l.logger.Warn("method call: view_agent_by_id",
				zap.Error(err),
				zap.Duration("duration", time.Since(begin)))
		} else {
			l.logger.Info("method call: view_agent_by_id",
				zap.Duration("duration", time.Since(begin)))
		}
	}(time.Now())
	return l.svc.ViewAgentByID(ctx, token, thingID)
}

func (l loggingMiddleware) EditAgent(ctx context.Context, token string, agent fleet.Agent) (_ fleet.Agent, err error) {
	defer func(begin time.Time) {
		if err != nil {
			l.logger.Warn("method call: edit_agent_by_id",
				zap.Error(err),
				zap.Duration("duration", time.Since(begin)))
		} else {
			l.logger.Info("method call: edit_agent_by_id",
				zap.Duration("duration", time.Since(begin)))
		}
	}(time.Now())
	return l.svc.EditAgent(ctx, token, agent)
}

func (l loggingMiddleware) ViewAgentGroupByIDInternal(ctx context.Context, groupID string, ownerID string) (_ fleet.AgentGroup, err error) {
	defer func(begin time.Time) {
		if err != nil {
			l.logger.Warn("method call: view_agent_group_by_id_internal",
				zap.Error(err),
				zap.Duration("duration", time.Since(begin)))
		} else {
			l.logger.Info("method call: view_agent_group_by_id_internal",
				zap.Duration("duration", time.Since(begin)))
		}
	}(time.Now())
	return l.svc.ViewAgentGroupByIDInternal(ctx, groupID, ownerID)
}

func (l loggingMiddleware) ViewAgentGroupByID(ctx context.Context, groupID string, ownerID string) (_ fleet.AgentGroup, err error) {
	defer func(begin time.Time) {
		if err != nil {
			l.logger.Warn("method call: view_agent_group_by_id",
				zap.Error(err),
				zap.Duration("duration", time.Since(begin)))
		} else {
			l.logger.Info("method call: view_agent_group_by_id",
				zap.Duration("duration", time.Since(begin)))
		}
	}(time.Now())
	return l.svc.ViewAgentGroupByID(ctx, groupID, ownerID)
}

func (l loggingMiddleware) ListAgentGroups(ctx context.Context, token string, pm fleet.PageMetadata) (_ fleet.PageAgentGroup, err error) {
	defer func(begin time.Time) {
		if err != nil {
			l.logger.Warn("method call: list_agent_groups",
				zap.Error(err),
				zap.Duration("duration", time.Since(begin)))
		} else {
			l.logger.Info("method call: list_agent_groups",
				zap.Duration("duration", time.Since(begin)))
		}
	}(time.Now())
	return l.svc.ListAgentGroups(ctx, token, pm)
}

func (l loggingMiddleware) EditAgentGroup(ctx context.Context, token string, ag fleet.AgentGroup) (_ fleet.AgentGroup, err error) {
	defer func(begin time.Time) {
		if err != nil {
			l.logger.Warn("method call: edit_agent_groups",
				zap.Error(err),
				zap.Duration("duration", time.Since(begin)))
		} else {
			l.logger.Info("method call: edit_agent_groups",
				zap.Duration("duration", time.Since(begin)))
		}
	}(time.Now())
	return l.svc.EditAgentGroup(ctx, token, ag)
}

func (l loggingMiddleware) ListAgents(ctx context.Context, token string, pm fleet.PageMetadata) (_ fleet.Page, err error) {
	defer func(begin time.Time) {
		if err != nil {
			l.logger.Warn("method call: list_agents",
				zap.Error(err),
				zap.Duration("duration", time.Since(begin)))
		} else {
			l.logger.Info("method call: list_agents",
				zap.Duration("duration", time.Since(begin)))
		}
	}(time.Now())
	return l.svc.ListAgents(ctx, token, pm)
}

func (l loggingMiddleware) CreateAgent(ctx context.Context, token string, a fleet.Agent) (_ fleet.Agent, err error) {
	defer func(begin time.Time) {
		if err != nil {
			l.logger.Warn("method call: create_agent",
				zap.String("name", a.Name.String()),
				zap.Error(err),
				zap.Duration("duration", time.Since(begin)))
		} else {
			l.logger.Info("method call: create_agent",
				zap.String("name", a.Name.String()),
				zap.Duration("duration", time.Since(begin)))
		}
	}(time.Now())
	return l.svc.CreateAgent(ctx, token, a)
}

func (l loggingMiddleware) CreateAgentGroup(ctx context.Context, token string, s fleet.AgentGroup) (_ fleet.AgentGroup, err error) {
	defer func(begin time.Time) {
		if err != nil {
			l.logger.Warn("method call: create_agent_group",
				zap.String("name", s.Name.String()),
				zap.Error(err),
				zap.Duration("duration", time.Since(begin)))
		} else {
			l.logger.Info("method call: create_agent_group",
				zap.String("name", s.Name.String()),
				zap.Duration("duration", time.Since(begin)))
		}
	}(time.Now())
	return l.svc.CreateAgentGroup(ctx, token, s)
}

func (l loggingMiddleware) RemoveAgentGroup(ctx context.Context, token, groupID string) (err error) {
	defer func(begin time.Time) {
		if err != nil {
			l.logger.Warn("method call: delete_agent_groups",
				zap.Error(err),
				zap.Duration("duration", time.Since(begin)))
		} else {
			l.logger.Info("method call: delete_agent_groups",
				zap.Duration("duration", time.Since(begin)))
		}
	}(time.Now())
	return l.svc.RemoveAgentGroup(ctx, token, groupID)
}

<<<<<<< HEAD
func (l loggingMiddleware) RemoveAgent(ctx context.Context, owner, id string) (err error) {
	defer func(begin time.Time) {
		if err != nil {
			l.logger.Warn("method call: delete_agent",
				zap.Error(err),
				zap.Duration("duration", time.Since(begin)))
		} else {
			l.logger.Info("method call: delete_agent",
				zap.Error(err),
				zap.Duration("duration", time.Since(begin)))
		}
	}(time.Now())

	return l.svc.RemoveAgent(ctx, owner, id)
=======
func (l loggingMiddleware) ValidateAgentGroup(ctx context.Context, token string, s fleet.AgentGroup) (_ fleet.AgentGroup, err error) {
	defer func(begin time.Time) {
		if err != nil {
			l.logger.Warn("method call: validate_agent_group",
				zap.String("name", s.Name.String()),
				zap.Error(err),
				zap.Duration("duration", time.Since(begin)))
		} else {
			l.logger.Info("method call: validate_agent_group",
				zap.String("name", s.Name.String()),
				zap.Duration("duration", time.Since(begin)))
		}
	}(time.Now())
	return l.svc.ValidateAgentGroup(ctx, token, s)
>>>>>>> a10ed363
}

func NewLoggingMiddleware(svc fleet.Service, logger *zap.Logger) fleet.Service {
	return &loggingMiddleware{logger, svc}
}<|MERGE_RESOLUTION|>--- conflicted
+++ resolved
@@ -162,7 +162,22 @@
 	return l.svc.RemoveAgentGroup(ctx, token, groupID)
 }
 
-<<<<<<< HEAD
+func (l loggingMiddleware) ValidateAgentGroup(ctx context.Context, token string, s fleet.AgentGroup) (_ fleet.AgentGroup, err error) {
+	defer func(begin time.Time) {
+		if err != nil {
+			l.logger.Warn("method call: validate_agent_group",
+				zap.String("name", s.Name.String()),
+				zap.Error(err),
+				zap.Duration("duration", time.Since(begin)))
+		} else {
+			l.logger.Info("method call: validate_agent_group",
+				zap.String("name", s.Name.String()),
+				zap.Duration("duration", time.Since(begin)))
+		}
+	}(time.Now())
+	return l.svc.ValidateAgentGroup(ctx, token, s)
+}
+
 func (l loggingMiddleware) RemoveAgent(ctx context.Context, owner, id string) (err error) {
 	defer func(begin time.Time) {
 		if err != nil {
@@ -177,22 +192,6 @@
 	}(time.Now())
 
 	return l.svc.RemoveAgent(ctx, owner, id)
-=======
-func (l loggingMiddleware) ValidateAgentGroup(ctx context.Context, token string, s fleet.AgentGroup) (_ fleet.AgentGroup, err error) {
-	defer func(begin time.Time) {
-		if err != nil {
-			l.logger.Warn("method call: validate_agent_group",
-				zap.String("name", s.Name.String()),
-				zap.Error(err),
-				zap.Duration("duration", time.Since(begin)))
-		} else {
-			l.logger.Info("method call: validate_agent_group",
-				zap.String("name", s.Name.String()),
-				zap.Duration("duration", time.Since(begin)))
-		}
-	}(time.Now())
-	return l.svc.ValidateAgentGroup(ctx, token, s)
->>>>>>> a10ed363
 }
 
 func NewLoggingMiddleware(svc fleet.Service, logger *zap.Logger) fleet.Service {
