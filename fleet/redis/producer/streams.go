// Copyright (c) Mainflux
// SPDX-License-Identifier: Apache-2.0

// Adapted for Orb project, modifications licensed under MPL v. 2.0:
/* This Source Code Form is subject to the terms of the Mozilla Public
 * License, v. 2.0. If a copy of the MPL was not distributed with this
 * file, You can obtain one at https://mozilla.org/MPL/2.0/. */

package producer

import (
	"context"
	"github.com/go-redis/redis/v8"
	"github.com/ns1labs/orb/fleet"
	"go.uber.org/zap"
)

const (
	streamID  = "orb.fleet"
	streamLen = 1000
)

var _ fleet.Service = (*eventStore)(nil)

type eventStore struct {
	svc    fleet.Service
	client *redis.Client
	logger *zap.Logger
}

func (es eventStore) ViewAgentByID(ctx context.Context, token string, thingID string) (fleet.Agent, error) {
	return es.svc.ViewAgentByID(ctx, token, thingID)
}

func (es eventStore) EditAgent(ctx context.Context, token string, agent fleet.Agent) (fleet.Agent, error) {
	return es.svc.EditAgent(ctx, token, agent)
}

func (es eventStore) ViewAgentGroupByIDInternal(ctx context.Context, groupID string, ownerID string) (fleet.AgentGroup, error) {
	return es.svc.ViewAgentGroupByIDInternal(ctx, groupID, ownerID)
}

func (es eventStore) ViewAgentGroupByID(ctx context.Context, groupID string, ownerID string) (fleet.AgentGroup, error) {
	return es.svc.ViewAgentGroupByID(ctx, groupID, ownerID)
}

func (es eventStore) ListAgentGroups(ctx context.Context, token string, pm fleet.PageMetadata) (fleet.PageAgentGroup, error) {
	return es.svc.ListAgentGroups(ctx, token, pm)
}

func (es eventStore) EditAgentGroup(ctx context.Context, token string, ag fleet.AgentGroup) (fleet.AgentGroup, error) {
	return es.svc.EditAgentGroup(ctx, token, ag)
}

func (es eventStore) ListAgents(ctx context.Context, token string, pm fleet.PageMetadata) (fleet.Page, error) {
	return es.svc.ListAgents(ctx, token, pm)
}

func (es eventStore) CreateAgent(ctx context.Context, token string, a fleet.Agent) (fleet.Agent, error) {
	return es.svc.CreateAgent(ctx, token, a)
}

func (es eventStore) CreateAgentGroup(ctx context.Context, token string, s fleet.AgentGroup) (fleet.AgentGroup, error) {
	return es.svc.CreateAgentGroup(ctx, token, s)
}

func (es eventStore) RemoveAgentGroup(ctx context.Context, token string, groupID string) (err error) {
	err = es.svc.RemoveAgentGroup(ctx, token, groupID)
	if err != nil {
		return err
	}

	event := removeAgentGroupEvent{
		groupID: groupID,
		token:   token,
	}
	record := &redis.XAddArgs{
		Stream:       streamID,
		MaxLenApprox: streamLen,
		Values:       event.encode(),
	}
	err = es.client.XAdd(ctx, record).Err()
	if err != nil {
		es.logger.Error("error sending event to event store", zap.Error(err))
		return err
	}

	return nil

}

func (es eventStore) ValidateAgentGroup(ctx context.Context, token string, s fleet.AgentGroup) (fleet.AgentGroup, error) {
	return es.svc.ValidateAgentGroup(ctx, token, s)
}

<<<<<<< HEAD
func (es eventStore) RemoveAgent(ctx context.Context, token, thingID string) (err error) {
	return es.svc.RemoveAgent(ctx, token, thingID)
=======
func (es eventStore) ValidateAgent(ctx context.Context, token string, a fleet.Agent) (fleet.Agent, error) {
	return es.svc.ValidateAgent(ctx, token, a)
>>>>>>> fba26894
}

// NewEventStoreMiddleware returns wrapper around fleet service that sends
// events to event store.
func NewEventStoreMiddleware(svc fleet.Service, client *redis.Client) fleet.Service {
	return eventStore{
		svc:    svc,
		client: client,
	}
}<|MERGE_RESOLUTION|>--- conflicted
+++ resolved
@@ -93,13 +93,12 @@
 	return es.svc.ValidateAgentGroup(ctx, token, s)
 }
 
-<<<<<<< HEAD
+func (es eventStore) ValidateAgent(ctx context.Context, token string, a fleet.Agent) (fleet.Agent, error) {
+	return es.svc.ValidateAgent(ctx, token, a)
+}
+
 func (es eventStore) RemoveAgent(ctx context.Context, token, thingID string) (err error) {
 	return es.svc.RemoveAgent(ctx, token, thingID)
-=======
-func (es eventStore) ValidateAgent(ctx context.Context, token string, a fleet.Agent) (fleet.Agent, error) {
-	return es.svc.ValidateAgent(ctx, token, a)
->>>>>>> fba26894
 }
 
 // NewEventStoreMiddleware returns wrapper around fleet service that sends
