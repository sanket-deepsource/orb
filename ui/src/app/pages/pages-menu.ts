import { NbMenuItem } from '@nebular/theme';
import { environment } from '../../environments/environment';

<<<<<<< HEAD
const MENU: NbMenuItem[] = [
  {
    title: 'Home',
    icon: 'layout-outline',
    link: '/home',
    home: true,
  },
  {
    title: 'Fleet Management',
    icon: 'cube-outline',
    link: '/pages/fleets',
    children: [
      {
        title: 'List View',
      },
      {
        title: 'Metric View',
      },
    ],
  },
  {
    title: 'Dataset Explorer',
    icon: 'layers-outline',
    link: '/pages/datasets',
  },
  {
    title: 'Settings',
    icon: 'settings-2-outline',
    children: [
      {
        title: 'Sink Management',
        link: '/pages/sinks',
      },
      {
        title: 'Agent Groups',
        link: '/pages/agents',
      },
      {
        title: 'Policy Management',
        link: '/pages/policies',
      },
    ],
  },
];

const DEV_ITEMS: NbMenuItem[] = [
  {
    title: 'Dev',
    icon: 'layout-outline',
    link: '/pages/dev',
  },
];

export const MENU_ITEMS = [
  ...MENU,
  ...environment.production ? [] : DEV_ITEMS,
];
=======
export const MENU_ITEMS: NbMenuItem[] = [
    {
      title: 'Home',
      icon: 'layout-outline',
      link: '/home',
      home: true,
    },
    {
      title: 'Fleet Management',
      icon: 'cube-outline',
      link: '/pages/fleets',
      children: [
        {
          title: 'List View',
        },
        {
          title: 'Metric View',
        },
      ],
    },
    {
      title: 'Dataset Explorer',
      icon: 'layers-outline',
      link: '/pages/datasets',
    },
    {
      title: 'Settings',
      icon: 'settings-2-outline',
      expanded: false,
      children: [
        {
          title: 'Sink Management',
          link: '/pages/sinks',
        },
        {
          title: 'Agent Groups',
          link: '/pages/agents',
        },
        {
          title: 'Policy Management',
          link: '/pages/policies',
        },
      ],
    },
  ];
>>>>>>> ef735385
<|MERGE_RESOLUTION|>--- conflicted
+++ resolved
@@ -1,8 +1,7 @@
 import { NbMenuItem } from '@nebular/theme';
 import { environment } from '../../environments/environment';
 
-<<<<<<< HEAD
-const MENU: NbMenuItem[] = [
+export const MENU: NbMenuItem[] = [
   {
     title: 'Home',
     icon: 'layout-outline',
@@ -59,50 +58,3 @@
   ...MENU,
   ...environment.production ? [] : DEV_ITEMS,
 ];
-=======
-export const MENU_ITEMS: NbMenuItem[] = [
-    {
-      title: 'Home',
-      icon: 'layout-outline',
-      link: '/home',
-      home: true,
-    },
-    {
-      title: 'Fleet Management',
-      icon: 'cube-outline',
-      link: '/pages/fleets',
-      children: [
-        {
-          title: 'List View',
-        },
-        {
-          title: 'Metric View',
-        },
-      ],
-    },
-    {
-      title: 'Dataset Explorer',
-      icon: 'layers-outline',
-      link: '/pages/datasets',
-    },
-    {
-      title: 'Settings',
-      icon: 'settings-2-outline',
-      expanded: false,
-      children: [
-        {
-          title: 'Sink Management',
-          link: '/pages/sinks',
-        },
-        {
-          title: 'Agent Groups',
-          link: '/pages/agents',
-        },
-        {
-          title: 'Policy Management',
-          link: '/pages/policies',
-        },
-      ],
-    },
-  ];
->>>>>>> ef735385
