--- conflicted
+++ resolved
@@ -183,11 +183,7 @@
 			Name:         nID,
 			AgentGroupID: req.AgentGroupID,
 			PolicyID:     req.PolicyID,
-<<<<<<< HEAD
-			SinkID:       req.SinkIDs,
-=======
 			SinkIDs:      req.SinkIDs,
->>>>>>> 42c81d0b
 		}
 
 		saved, err := svc.AddDataset(ctx, req.token, d)
@@ -263,7 +259,19 @@
 	}
 }
 
-<<<<<<< HEAD
+func removeDatasetEndpoint(svc policies.Service) endpoint.Endpoint {
+	return func(ctx context.Context, request interface{}) (response interface{}, err error) {
+		req := request.(viewResourceReq)
+		if err := req.validate(); err != nil {
+			return removeRes{}, err
+		}
+		if err := svc.RemoveDataset(ctx, req.token, req.id); err != nil {
+			return removeRes{}, err
+		}
+		return removeRes{}, nil
+	}
+}
+
 func validateDatasetEndpoint(svc policies.Service) endpoint.Endpoint {
 	return func(ctx context.Context, request interface{}) (interface{}, error) {
 		req := request.(addDatasetReq)
@@ -299,17 +307,5 @@
 		}
 
 		return res, nil
-=======
-func removeDatasetEndpoint(svc policies.Service) endpoint.Endpoint {
-	return func(ctx context.Context, request interface{}) (response interface{}, err error) {
-		req := request.(viewResourceReq)
-		if err := req.validate(); err != nil {
-			return removeRes{}, err
-		}
-		if err := svc.RemoveDataset(ctx, req.token, req.id); err != nil {
-			return removeRes{}, err
-		}
-		return removeRes{}, nil
->>>>>>> 42c81d0b
 	}
 }