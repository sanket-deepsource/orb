--- conflicted
+++ resolved
@@ -77,9 +77,5 @@
 	datasetid, _ := repo.SaveDataset(context.Background(), dataset)
 	dataset.ID = datasetid
 
-<<<<<<< HEAD
-	return policies.New(nil, auth, repo, nil)
-=======
 	return policies.New(nil, auth, repo)
->>>>>>> 7fa2123b
 }