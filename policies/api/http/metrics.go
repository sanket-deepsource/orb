/* This Source Code Form is subject to the terms of the Mozilla Public
 * License, v. 2.0. If a copy of the MPL was not distributed with this
 * file, You can obtain one at https://mozilla.org/MPL/2.0/. */

package http

import (
	"context"
	"github.com/go-kit/kit/metrics"
	"github.com/ns1labs/orb/policies"
)

var _ policies.Service = (*metricsMiddleware)(nil)

type metricsMiddleware struct {
	counter metrics.Counter
	latency metrics.Histogram
	svc     policies.Service
}

func (m metricsMiddleware) RemovePolicy(ctx context.Context, token string, policyID string) error {
	return m.svc.RemovePolicy(ctx, token, policyID)
}

func (m metricsMiddleware) ListDatasetsByPolicyIDInternal(ctx context.Context, policyID string, token string) ([]policies.Dataset, error) {
	return m.svc.ListDatasetsByPolicyIDInternal(ctx, policyID, token)
}

func (m metricsMiddleware) EditPolicy(ctx context.Context, token string, pol policies.Policy, format string, policyData string) (policies.Policy, error) {
	return m.svc.EditPolicy(ctx, token, pol, format, policyData)
}

func (m metricsMiddleware) ListPolicies(ctx context.Context, token string, pm policies.PageMetadata) (policies.Page, error) {
	return m.svc.ListPolicies(ctx, token, pm)
}

func (m metricsMiddleware) ViewPolicyByID(ctx context.Context, token string, policyID string) (policies.Policy, error) {
	return m.svc.ViewPolicyByID(ctx, token, policyID)
}

func (m metricsMiddleware) ListPoliciesByGroupIDInternal(ctx context.Context, groupIDs []string, ownerID string) ([]policies.Policy, error) {
	return m.svc.ListPoliciesByGroupIDInternal(ctx, groupIDs, ownerID)
}

func (m metricsMiddleware) ViewPolicyByIDInternal(ctx context.Context, policyID string, ownerID string) (policies.Policy, error) {
	return m.svc.ViewPolicyByIDInternal(ctx, policyID, ownerID)
}

func (m metricsMiddleware) AddDataset(ctx context.Context, token string, d policies.Dataset) (policies.Dataset, error) {
	return m.svc.AddDataset(ctx, token, d)
}

func (m metricsMiddleware) AddPolicy(ctx context.Context, token string, p policies.Policy, format string, policyData string) (policies.Policy, error) {
	return m.svc.AddPolicy(ctx, token, p, format, policyData)
}

func (m metricsMiddleware) InactivateDatasetByGroupID(ctx context.Context, groupID string, ownerID string) error {
	return m.svc.InactivateDatasetByGroupID(ctx, groupID, ownerID)
}

<<<<<<< HEAD
func (m metricsMiddleware) ViewDatasetByID(ctx context.Context, token string, datasetID string) (policies.Dataset, error) {
	return m.svc.ViewDatasetByID(ctx, token, datasetID)
}

func (m metricsMiddleware) ListDataset(ctx context.Context, token string, pm policies.PageMetadata) (policies.PageDataset, error) {
	return m.svc.ListDataset(ctx, token, pm)
=======
func (m metricsMiddleware) ValidatePolicy(ctx context.Context, token string, p policies.Policy, format string, policyData string) (policies.Policy, error) {
	return m.svc.ValidatePolicy(ctx, token, p, format, policyData)
>>>>>>> e30fdf6b
}

// MetricsMiddleware instruments core service by tracking request count and latency.
func MetricsMiddleware(svc policies.Service, counter metrics.Counter, latency metrics.Histogram) policies.Service {
	return &metricsMiddleware{
		counter: counter,
		latency: latency,
		svc:     svc,
	}
}<|MERGE_RESOLUTION|>--- conflicted
+++ resolved
@@ -58,17 +58,16 @@
 	return m.svc.InactivateDatasetByGroupID(ctx, groupID, ownerID)
 }
 
-<<<<<<< HEAD
+func (m metricsMiddleware) ValidatePolicy(ctx context.Context, token string, p policies.Policy, format string, policyData string) (policies.Policy, error) {
+	return m.svc.ValidatePolicy(ctx, token, p, format, policyData)
+}
+
 func (m metricsMiddleware) ViewDatasetByID(ctx context.Context, token string, datasetID string) (policies.Dataset, error) {
 	return m.svc.ViewDatasetByID(ctx, token, datasetID)
 }
 
 func (m metricsMiddleware) ListDataset(ctx context.Context, token string, pm policies.PageMetadata) (policies.PageDataset, error) {
 	return m.svc.ListDataset(ctx, token, pm)
-=======
-func (m metricsMiddleware) ValidatePolicy(ctx context.Context, token string, p policies.Policy, format string, policyData string) (policies.Policy, error) {
-	return m.svc.ValidatePolicy(ctx, token, p, format, policyData)
->>>>>>> e30fdf6b
 }
 
 // MetricsMiddleware instruments core service by tracking request count and latency.
