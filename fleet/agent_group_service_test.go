// Copyright (c) Mainflux
// SPDX-License-Identifier: Apache-2.0

// Adapted for Orb project, modifications licensed under MPL v. 2.0:
/* This Source Code Form is subject to the terms of the Mozilla Public
 * License, v. 2.0. If a copy of the MPL was not distributed with this
 * file, You can obtain one at https://mozilla.org/MPL/2.0/. */

package fleet_test

import (
	"context"
	"fmt"
	"github.com/gofrs/uuid"
	"github.com/mainflux/mainflux"
	mfsdk "github.com/mainflux/mainflux/pkg/sdk/go"
	"github.com/mainflux/mainflux/things"
	thingsapi "github.com/mainflux/mainflux/things/api/things/http"
	"github.com/ns1labs/orb/fleet"
	flmocks "github.com/ns1labs/orb/fleet/mocks"
	"github.com/ns1labs/orb/pkg/errors"
	"github.com/ns1labs/orb/pkg/types"
	"github.com/opentracing/opentracing-go/mocktracer"
	"github.com/stretchr/testify/assert"
	"github.com/stretchr/testify/require"
	"go.uber.org/zap"
	"net/http/httptest"
	"strconv"
	"strings"
	"testing"
	"time"
)

const (
	token        = "token"
	invalidToken = "invalid"
	email        = "user@example.com"
	channelsNum  = 3
	maxNameSize  = 1024
	limit        = 10
	wrongID      = "9bb1b244-a199-93c2-aa03-28067b431e2c"
)

var (
	agentGroup = fleet.AgentGroup{
		ID:          "",
		MFOwnerID:   "",
		Name:        types.Identifier{},
		Description: "",
		MFChannelID: "",
		Tags:        nil,
		Created:     time.Time{},
	}
	invalidName = strings.Repeat("m", maxNameSize+1)
	metadata    = map[string]interface{}{"meta": "data"}
)

func generateChannels() map[string]things.Channel {
	channels := make(map[string]things.Channel, channelsNum)
	for i := 0; i < channelsNum; i++ {
		id := strconv.Itoa(i + 1)
		channels[id] = things.Channel{
			ID:       id,
			Owner:    email,
			Metadata: metadata,
		}
	}
	return channels
}

func newThingsService(auth mainflux.AuthServiceClient) things.Service {
	return flmocks.NewThingsService(map[string]things.Thing{}, generateChannels(), auth)
}

func newThingsServer(svc things.Service) *httptest.Server {
	mux := thingsapi.MakeHandler(mocktracer.New(), svc)
	return httptest.NewServer(mux)
}

func newService(auth mainflux.AuthServiceClient, url string) fleet.Service {
	agentGroupRepo := flmocks.NewAgentGroupRepository()
	agentRepo := flmocks.NewAgentRepositoryMock()
	var logger *zap.Logger
	config := mfsdk.Config{
		BaseURL: url,
	}

	mfsdk := mfsdk.NewSDK(config)
	return fleet.NewFleetService(logger, auth, agentRepo, agentGroupRepo, nil, mfsdk)
}

func TestCreateAgentGroup(t *testing.T) {
	users := flmocks.NewAuthService(map[string]string{token: email})

	thingsServer := newThingsServer(newThingsService(users))
	fleetService := newService(users, thingsServer.URL)

	ownerID, err := uuid.NewV4()
	require.Nil(t, err, fmt.Sprintf("unexpected error: %s", err))
	nameID, err := types.NewIdentifier("eu-agents")
	require.Nil(t, err, fmt.Sprintf("unexpected error: %s", err))

	validAgent := fleet.AgentGroup{
		MFOwnerID:   ownerID.String(),
		Name:        nameID,
		Description: "An example agent group representing european dns nodes",
		Tags:        make(map[string]string),
		Created:     time.Time{},
	}

	validAgent.Tags = map[string]string{
		"region":    "eu",
		"node_type": "dns",
	}

	cases := map[string]struct {
		agent fleet.AgentGroup
		token string
		err   error
	}{
		"add a valid agent group": {
			agent: validAgent,
			token: token,
			err:   nil,
		},
	}

	for desc, tc := range cases {
		_, err := fleetService.CreateAgentGroup(context.Background(), tc.token, tc.agent)
		assert.True(t, errors.Contains(err, tc.err), fmt.Sprintf("%s: expected %s got %s", desc, tc.err, err))
	}

}

func TestViewAgentGroup(t *testing.T) {
	users := flmocks.NewAuthService(map[string]string{token: email})

	thingsServer := newThingsServer(newThingsService(users))
	fleetService := newService(users, thingsServer.URL)

	ag, err := createAgentGroup(t, "ue-agent-group", fleetService)
	require.Nil(t, err, fmt.Sprintf("unexpected error: %s", err))

	cases := map[string]struct {
		id    string
		token string
		err   error
	}{
		"view a existing agent group": {
			id:    ag.ID,
			token: token,
			err:   nil,
		},
		"view agent group with wrong credentials": {
			id:    ag.ID,
			token: "wrong",
			err:   things.ErrUnauthorizedAccess,
		},
		"view non-existing agent group": {
			id:    "9bb1b244-a199-93c2-aa03-28067b431e2c",
			token: token,
			err:   things.ErrNotFound,
		},
	}

	for desc, tc := range cases {
		_, err := fleetService.ViewAgentGroupByID(context.Background(), tc.token, tc.id)
		assert.True(t, errors.Contains(err, tc.err), fmt.Sprintf("%s: expected %s got %s", desc, tc.err, err))
	}
}

func TestListAgentGroup(t *testing.T) {
	users := flmocks.NewAuthService(map[string]string{token: email})

	thingsServer := newThingsServer(newThingsService(users))
	fleetService := newService(users, thingsServer.URL)

	var agents []fleet.AgentGroup
	for i := 0; i < limit; i++ {
		ag, err := createAgentGroup(t, fmt.Sprintf("ue-agent-group-%d", i), fleetService)
		require.Nil(t, err, fmt.Sprintf("unexpected error: %s", err))
		agents = append(agents, ag)
	}

	cases := map[string]struct {
		token string
		pm    fleet.PageMetadata
		size  uint64
		err   error
	}{
		"retrieve a list of agent groups": {
			token: token,
			pm: fleet.PageMetadata{
				Limit:  limit,
				Offset: 0,
			},
			size: limit,
			err:  nil,
		},
		"list half": {
			token: token,
			pm: fleet.PageMetadata{
				Offset: limit / 2,
				Limit:  limit,
			},
			size: limit / 2,
			err:  nil,
		},
		"list last agent group": {
			token: token,
			pm: fleet.PageMetadata{
				Offset: limit - 1,
				Limit:  limit,
			},
			size: 1,
			err:  nil,
		},
		"list empty set": {
			token: token,
			pm: fleet.PageMetadata{
				Offset: limit + 1,
				Limit:  limit,
			},
			size: 0,
			err:  nil,
		},
		"list with zero limit": {
			token: token,
			pm: fleet.PageMetadata{
				Offset: 1,
				Limit:  0,
			},
			size: 0,
			err:  nil,
		},
		"list with wrong credentials": {
			token: "wrong",
			pm: fleet.PageMetadata{
				Offset: 0,
				Limit:  0,
			},
			size: 0,
			err:  fleet.ErrUnauthorizedAccess,
		},
		"list all agent groups sorted by name ascendent": {
			token: token,
			pm: fleet.PageMetadata{
				Offset: 0,
				Limit:  limit,
				Order:  "name",
				Dir:    "asc",
			},
			size: limit,
			err:  nil,
		},
		"list all agent groups sorted by name descendent": {
			token: token,
			pm: fleet.PageMetadata{
				Offset: 0,
				Limit:  limit,
				Order:  "name",
				Dir:    "desc",
			},
			size: limit,
			err:  nil,
		},
	}

	for desc, tc := range cases {
		page, err := fleetService.ListAgentGroups(context.Background(), tc.token, tc.pm)
		size := uint64(len(page.AgentGroups))
		assert.Equal(t, size, tc.size, fmt.Sprintf("%s: expected %d got %d", desc, tc.size, size))
		assert.True(t, errors.Contains(err, tc.err), fmt.Sprintf("%s: expected %s got %s", desc, tc.err, err))
		testSortAgentGroups(t, tc.pm, page.AgentGroups)

	}
}

func TestUpdateAgentGroup(t *testing.T) {
	users := flmocks.NewAuthService(map[string]string{token: email})

	thingsServer := newThingsServer(newThingsService(users))
	fleetService := newService(users, thingsServer.URL)

	ag, err := createAgentGroup(t, "ue-agent-group", fleetService)
	require.Nil(t, err, fmt.Sprintf("unexpected error: %s", err))

	matching := types.Metadata{"total": 0, "online": 0}
	wrongAgentGroup := fleet.AgentGroup{ID: wrongID}
	readyOnlyAgentGroup := fleet.AgentGroup{ID: wrongID, MatchingAgents: matching}
	cases := map[string]struct {
		group fleet.AgentGroup
		token string
		err   error
	}{
		"update existing sink": {
			group: ag,
			token: token,
			err:   nil,
		},
		"update group with wrong credentials": {
			group: ag,
			token: invalidToken,
			err:   fleet.ErrUnauthorizedAccess,
		},
		"update a non-existing group": {
			group: wrongAgentGroup,
			token: token,
			err:   fleet.ErrNotFound,
		},
		"update group read only fields": {
			group: readyOnlyAgentGroup,
			token: token,
			err:   errors.ErrUpdateEntity,
		},
	}

	for desc, tc := range cases {
		_, err := fleetService.EditAgentGroup(context.Background(), tc.token, tc.group)
		assert.True(t, errors.Contains(err, tc.err), fmt.Sprintf("%s: expected %d got %d", desc, tc.err, err))
	}
}

<<<<<<< HEAD
=======
func TestRemoveAgentGroup(t *testing.T) {
	users := flmocks.NewAuthService(map[string]string{token: email})

	thingsServer := newThingsServer(newThingsService(users))
	fleetService := newService(users, thingsServer.URL)

	ag, err := createAgentGroup(t, "ue-agent-group", fleetService)
	require.Nil(t, err, fmt.Sprintf("unexpected error: %s", err))
	cases := map[string]struct {
		id    string
		token string
		err   error
	}{
		"remove existing agent group": {
			id:    ag.ID,
			token: token,
			err:   nil,
		},
		"remove agent group with wrong credentials": {
			id:    ag.ID,
			token: "wrong",
			err:   things.ErrUnauthorizedAccess,
		},
		"remove removed agent group": {
			id:    ag.ID,
			token: token,
			err:   nil,
		},
		"remove non-existing thing": {
			id:    wrongID,
			token: token,
			err:   nil,
		},
	}

	for desc, tc := range cases {
		err := fleetService.RemoveAgentGroup(context.Background(), tc.token, tc.id)
		assert.True(t, errors.Contains(err, tc.err), fmt.Sprintf("%s: expected %s got %s\n", desc, tc.err, err))
	}
}

>>>>>>> aa863b00
func createAgentGroup(t *testing.T, name string, svc fleet.AgentGroupService) (fleet.AgentGroup, error) {
	t.Helper()
	agCopy := agentGroup
	validName, err := types.NewIdentifier(name)
	if err != nil {
		return fleet.AgentGroup{}, err
	}
	agCopy.Name = validName
	ag, err := svc.CreateAgentGroup(context.Background(), token, agentGroup)
	if err != nil {
		return fleet.AgentGroup{}, err
	}
	return ag, nil
}

func testSortAgentGroups(t *testing.T, pm fleet.PageMetadata, ags []fleet.AgentGroup) {
	t.Helper()
	switch pm.Order {
	case "name":
		current := ags[0]
		for _, res := range ags {
			if pm.Dir == "asc" {
				assert.GreaterOrEqual(t, res.Name.String(), current.Name.String())
			}
			if pm.Dir == "desc" {
				assert.GreaterOrEqual(t, current.Name.String(), res.Name.String())
			}
			current = res
		}
	default:
		break
	}
}<|MERGE_RESOLUTION|>--- conflicted
+++ resolved
@@ -321,8 +321,6 @@
 	}
 }
 
-<<<<<<< HEAD
-=======
 func TestRemoveAgentGroup(t *testing.T) {
 	users := flmocks.NewAuthService(map[string]string{token: email})
 
@@ -364,7 +362,6 @@
 	}
 }
 
->>>>>>> aa863b00
 func createAgentGroup(t *testing.T, name string, svc fleet.AgentGroupService) (fleet.AgentGroup, error) {
 	t.Helper()
 	agCopy := agentGroup
