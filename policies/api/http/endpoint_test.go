--- conflicted
+++ resolved
@@ -659,36 +659,6 @@
 	}
 }
 
-<<<<<<< HEAD
-func TestViewDataset(t *testing.T) {
-	cli := newClientServer(t)
-	dataset := createDataset(t, &cli, "dataset")
-
-	cases := map[string]struct {
-		ID     string
-		token  string
-		status int
-	}{
-		"view a existing dataset": {
-			ID:     dataset.ID,
-			token:  token,
-			status: http.StatusOK,
-		},
-		"view a non-existing policy": {
-			ID:     "d0967904-8824-4ed1-b11c-9a92f9e4e43c",
-			token:  token,
-			status: http.StatusNotFound,
-		},
-		"view a policy with a invalid token": {
-			ID:     dataset.ID,
-			token:  "invalid",
-			status: http.StatusUnauthorized,
-		},
-		"view a policy with a empty token": {
-			ID:     dataset.ID,
-			token:  "",
-			status: http.StatusUnauthorized,
-=======
 func TestDatasetEdition(t *testing.T) {
 	cli := newClientServer(t)
 	dataset := createDataset(t, &cli, "policy")
@@ -762,173 +732,12 @@
 			contentType: contentType,
 			auth:        token,
 			status:      http.StatusBadRequest,
->>>>>>> 42c81d0b
 		},
 	}
 
 	for desc, tc := range cases {
 		t.Run(desc, func(t *testing.T) {
 			req := testRequest{
-<<<<<<< HEAD
-				client: cli.server.Client(),
-				method: http.MethodGet,
-				url:    fmt.Sprintf("%s/policies/dataset/%s", cli.server.URL, tc.ID),
-				token:  tc.token,
-			}
-			res, err := req.make()
-			require.Nil(t, err, fmt.Sprintf("%s: Unexpected error: %s", desc, err))
-			assert.Equal(t, tc.status, res.StatusCode, fmt.Sprintf("%s: expected %d got %d", desc, tc.status, res.StatusCode))
-		})
-	}
-
-}
-
-func TestListDataset(t *testing.T) {
-	cli := newClientServer(t)
-
-	var data []datasetRes
-	for i := 0; i < limit; i++ {
-		p := createDataset(t, &cli, fmt.Sprintf("datsets-%d", i))
-		data = append(data, datasetRes{
-			ID:      p.ID,
-			Name:    p.Name.String(),
-			created: true,
-		})
-	}
-
-	cases := map[string]struct {
-		auth   string
-		status int
-		url    string
-		res    []datasetRes
-		total  uint64
-	}{
-		"retrieve a list of datasets": {
-			auth:   token,
-			status: http.StatusOK,
-			url:    fmt.Sprintf("?offset=%d&limit=%d", 0, limit),
-			res:    data[0:limit],
-			total:  limit,
-		},
-		"get a list of datasets with empty token": {
-			auth:   "",
-			status: http.StatusUnauthorized,
-			url:    fmt.Sprintf("?offset=%d&limit=%d", 0, 1),
-			res:    nil,
-			total:  0,
-		},
-		"get a list of datasets with invalid token": {
-			auth:   invalidToken,
-			status: http.StatusUnauthorized,
-			url:    fmt.Sprintf("?offset=%d&limit=%d", 0, 1),
-			res:    nil,
-			total:  0,
-		},
-		"get a list of datasets with invalid order": {
-			auth:   token,
-			status: http.StatusBadRequest,
-			url:    fmt.Sprintf("?offset=%d&limit=%d&order=wrong", 0, 5),
-			res:    nil,
-			total:  0,
-		},
-		"get a list of datasets with invalid dir": {
-			auth:   token,
-			status: http.StatusBadRequest,
-			url:    fmt.Sprintf("?offset=%d&limit=%d&order=name&dir=wrong", 0, 5),
-			res:    nil,
-			total:  0,
-		},
-		"get a list of datasets with negative offset": {
-			auth:   token,
-			status: http.StatusBadRequest,
-			url:    fmt.Sprintf("?offset=%d&limit=%d", -1, 5),
-			res:    nil,
-			total:  0,
-		},
-		"get a list of datasets with negative limit": {
-			auth:   token,
-			status: http.StatusBadRequest,
-			url:    fmt.Sprintf("?offset=%d&limit=%d", 0, -5),
-			res:    nil,
-			total:  0,
-		},
-		"get a list of datasets with zero limit": {
-			auth:   token,
-			status: http.StatusOK,
-			url:    fmt.Sprintf("?offset=%d&limit=%d", 0, 0),
-			res:    data[0:limit],
-			total:  limit,
-		},
-		"get a list of datasets without offset": {
-			auth:   token,
-			status: http.StatusOK,
-			url:    fmt.Sprintf("?limit=%d", limit),
-			res:    data[0:limit],
-			total:  limit,
-		},
-		"get a list of datasets without limit": {
-			auth:   token,
-			status: http.StatusOK,
-			url:    fmt.Sprintf("?offset=%d", 1),
-			res:    data[1:limit],
-			total:  limit - 1,
-		},
-		"get a list of datasets with limit greater than max": {
-			auth:   token,
-			status: http.StatusBadRequest,
-			url:    fmt.Sprintf("?offset=%d&limit=%d", 0, 110),
-			res:    nil,
-			total:  0,
-		},
-		"get a list of datasets with default URL": {
-			auth:   token,
-			status: http.StatusOK,
-			url:    fmt.Sprintf("%s", ""),
-			res:    data[0:limit],
-			total:  limit,
-		},
-		"get a list of datasets with invalid number of params": {
-			auth:   token,
-			status: http.StatusBadRequest,
-			url:    fmt.Sprintf("?offset=4&limit=4&limit=5&offset=5"),
-			res:    nil,
-			total:  0,
-		},
-		"get a list of datasets with invalid offset": {
-			auth:   token,
-			status: http.StatusBadRequest,
-			url:    fmt.Sprintf("?offset=e&limit=5"),
-			res:    nil,
-			total:  0,
-		},
-		"get a list of datasets with invalid limit": {
-			auth:   token,
-			status: http.StatusBadRequest,
-			url:    fmt.Sprintf("?offset=5&limit=e"),
-			res:    nil,
-			total:  0,
-		},
-		"get a list of datasets filtering with invalid name": {
-			auth:   token,
-			status: http.StatusBadRequest,
-			url:    fmt.Sprintf("?offset=%d&limit=%d&name=%s", 0, 5, invalidName),
-			res:    nil,
-			total:  0,
-		},
-		"get a list of datasets sorted with invalid order": {
-			auth:   token,
-			status: http.StatusBadRequest,
-			url:    fmt.Sprintf("?offset=%d&limit=%d&order=wrong&dir=desc", 0, 5),
-			res:    nil,
-			total:  0,
-		},
-		"get a list of datasets sorted with invalid direction": {
-			auth:   token,
-			status: http.StatusBadRequest,
-			url:    fmt.Sprintf("?offset=%d&limit=%d&order=name&dir=wrong", 0, 5),
-			res:    nil,
-			total:  0,
-=======
 				client:      cli.server.Client(),
 				method:      http.MethodPatch,
 				url:         fmt.Sprintf("%s/policies/dataset/%s", cli.server.URL, tc.id),
@@ -972,7 +781,6 @@
 			id:     plcy.ID,
 			auth:   "",
 			status: http.StatusUnauthorized,
->>>>>>> 42c81d0b
 		},
 	}
 
@@ -980,7 +788,218 @@
 		t.Run(desc, func(t *testing.T) {
 			req := testRequest{
 				client: cli.server.Client(),
-<<<<<<< HEAD
+				method: http.MethodDelete,
+				url:    fmt.Sprintf("%s/policies/dataset/%s", cli.server.URL, tc.id),
+				token:  tc.auth,
+			}
+
+			res, err := req.make()
+			require.Nil(t, err, fmt.Sprintf("%s: Unexpected error: %s", desc, err))
+			assert.Equal(t, tc.status, res.StatusCode, fmt.Sprintf("%s: expected status %d got %d", desc, tc.status, res.StatusCode))
+		})
+	}
+
+}
+
+func TestViewDataset(t *testing.T) {
+	cli := newClientServer(t)
+	dataset := createDataset(t, &cli, "dataset")
+
+	cases := map[string]struct {
+		ID     string
+		token  string
+		status int
+	}{
+		"view a existing dataset": {
+			ID:     dataset.ID,
+			token:  token,
+			status: http.StatusOK,
+		},
+		"view a non-existing policy": {
+			ID:     "d0967904-8824-4ed1-b11c-9a92f9e4e43c",
+			token:  token,
+			status: http.StatusNotFound,
+		},
+		"view a policy with a invalid token": {
+			ID:     dataset.ID,
+			token:  "invalid",
+			status: http.StatusUnauthorized,
+		},
+		"view a policy with a empty token": {
+			ID:     dataset.ID,
+			token:  "",
+			status: http.StatusUnauthorized,
+		},
+	}
+
+	for desc, tc := range cases {
+		t.Run(desc, func(t *testing.T) {
+			req := testRequest{
+				client: cli.server.Client(),
+				method: http.MethodGet,
+				url:    fmt.Sprintf("%s/policies/dataset/%s", cli.server.URL, tc.ID),
+				token:  tc.token,
+			}
+			res, err := req.make()
+			require.Nil(t, err, fmt.Sprintf("%s: Unexpected error: %s", desc, err))
+			assert.Equal(t, tc.status, res.StatusCode, fmt.Sprintf("%s: expected %d got %d", desc, tc.status, res.StatusCode))
+		})
+	}
+
+}
+
+func TestListDataset(t *testing.T) {
+	cli := newClientServer(t)
+
+	var data []datasetRes
+	for i := 0; i < limit; i++ {
+		p := createDataset(t, &cli, fmt.Sprintf("datsets-%d", i))
+		data = append(data, datasetRes{
+			ID:      p.ID,
+			Name:    p.Name.String(),
+			created: true,
+		})
+	}
+
+	cases := map[string]struct {
+		auth   string
+		status int
+		url    string
+		res    []datasetRes
+		total  uint64
+	}{
+		"retrieve a list of datasets": {
+			auth:   token,
+			status: http.StatusOK,
+			url:    fmt.Sprintf("?offset=%d&limit=%d", 0, limit),
+			res:    data[0:limit],
+			total:  limit,
+		},
+		"get a list of datasets with empty token": {
+			auth:   "",
+			status: http.StatusUnauthorized,
+			url:    fmt.Sprintf("?offset=%d&limit=%d", 0, 1),
+			res:    nil,
+			total:  0,
+		},
+		"get a list of datasets with invalid token": {
+			auth:   invalidToken,
+			status: http.StatusUnauthorized,
+			url:    fmt.Sprintf("?offset=%d&limit=%d", 0, 1),
+			res:    nil,
+			total:  0,
+		},
+		"get a list of datasets with invalid order": {
+			auth:   token,
+			status: http.StatusBadRequest,
+			url:    fmt.Sprintf("?offset=%d&limit=%d&order=wrong", 0, 5),
+			res:    nil,
+			total:  0,
+		},
+		"get a list of datasets with invalid dir": {
+			auth:   token,
+			status: http.StatusBadRequest,
+			url:    fmt.Sprintf("?offset=%d&limit=%d&order=name&dir=wrong", 0, 5),
+			res:    nil,
+			total:  0,
+		},
+		"get a list of datasets with negative offset": {
+			auth:   token,
+			status: http.StatusBadRequest,
+			url:    fmt.Sprintf("?offset=%d&limit=%d", -1, 5),
+			res:    nil,
+			total:  0,
+		},
+		"get a list of datasets with negative limit": {
+			auth:   token,
+			status: http.StatusBadRequest,
+			url:    fmt.Sprintf("?offset=%d&limit=%d", 0, -5),
+			res:    nil,
+			total:  0,
+		},
+		"get a list of datasets with zero limit": {
+			auth:   token,
+			status: http.StatusOK,
+			url:    fmt.Sprintf("?offset=%d&limit=%d", 0, 0),
+			res:    data[0:limit],
+			total:  limit,
+		},
+		"get a list of datasets without offset": {
+			auth:   token,
+			status: http.StatusOK,
+			url:    fmt.Sprintf("?limit=%d", limit),
+			res:    data[0:limit],
+			total:  limit,
+		},
+		"get a list of datasets without limit": {
+			auth:   token,
+			status: http.StatusOK,
+			url:    fmt.Sprintf("?offset=%d", 1),
+			res:    data[1:limit],
+			total:  limit - 1,
+		},
+		"get a list of datasets with limit greater than max": {
+			auth:   token,
+			status: http.StatusBadRequest,
+			url:    fmt.Sprintf("?offset=%d&limit=%d", 0, 110),
+			res:    nil,
+			total:  0,
+		},
+		"get a list of datasets with default URL": {
+			auth:   token,
+			status: http.StatusOK,
+			url:    fmt.Sprintf("%s", ""),
+			res:    data[0:limit],
+			total:  limit,
+		},
+		"get a list of datasets with invalid number of params": {
+			auth:   token,
+			status: http.StatusBadRequest,
+			url:    fmt.Sprintf("?offset=4&limit=4&limit=5&offset=5"),
+			res:    nil,
+			total:  0,
+		},
+		"get a list of datasets with invalid offset": {
+			auth:   token,
+			status: http.StatusBadRequest,
+			url:    fmt.Sprintf("?offset=e&limit=5"),
+			res:    nil,
+			total:  0,
+		},
+		"get a list of datasets with invalid limit": {
+			auth:   token,
+			status: http.StatusBadRequest,
+			url:    fmt.Sprintf("?offset=5&limit=e"),
+			res:    nil,
+			total:  0,
+		},
+		"get a list of datasets filtering with invalid name": {
+			auth:   token,
+			status: http.StatusBadRequest,
+			url:    fmt.Sprintf("?offset=%d&limit=%d&name=%s", 0, 5, invalidName),
+			res:    nil,
+			total:  0,
+		},
+		"get a list of datasets sorted with invalid order": {
+			auth:   token,
+			status: http.StatusBadRequest,
+			url:    fmt.Sprintf("?offset=%d&limit=%d&order=wrong&dir=desc", 0, 5),
+			res:    nil,
+			total:  0,
+		},
+		"get a list of datasets sorted with invalid direction": {
+			auth:   token,
+			status: http.StatusBadRequest,
+			url:    fmt.Sprintf("?offset=%d&limit=%d&order=name&dir=wrong", 0, 5),
+			res:    nil,
+			total:  0,
+		},
+	}
+
+	for desc, tc := range cases {
+		t.Run(desc, func(t *testing.T) {
+			req := testRequest{
+				client: cli.server.Client(),
 				method: http.MethodGet,
 				url:    fmt.Sprintf(fmt.Sprintf("%s/policies/dataset%s", cli.server.URL, tc.url)),
 				token:  tc.auth,
@@ -994,19 +1013,6 @@
 			assert.Equal(t, total, tc.total, fmt.Sprintf("%s: expected total %d got %d", desc, tc.total, total))
 		})
 	}
-=======
-				method: http.MethodDelete,
-				url:    fmt.Sprintf("%s/policies/dataset/%s", cli.server.URL, tc.id),
-				token:  tc.auth,
-			}
-
-			res, err := req.make()
-			require.Nil(t, err, fmt.Sprintf("%s: Unexpected error: %s", desc, err))
-			assert.Equal(t, tc.status, res.StatusCode, fmt.Sprintf("%s: expected status %d got %d", desc, tc.status, res.StatusCode))
-		})
-	}
-
->>>>>>> 42c81d0b
 }
 
 func createPolicy(t *testing.T, cli *clientServer, name string) policies.Policy {
