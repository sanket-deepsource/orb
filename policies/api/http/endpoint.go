// Copyright (c) Mainflux
// SPDX-License-Identifier: Apache-2.0

// Adapted for Orb project, modifications licensed under MPL v. 2.0:
/* This Source Code Form is subject to the terms of the Mozilla Public
 * License, v. 2.0. If a copy of the MPL was not distributed with this
 * file, You can obtain one at https://mozilla.org/MPL/2.0/. */

package http

import (
	"context"
	"github.com/go-kit/kit/endpoint"
	"github.com/ns1labs/orb/pkg/types"
	"github.com/ns1labs/orb/policies"
)

func addPolicyEndpoint(svc policies.Service) endpoint.Endpoint {
	return func(ctx context.Context, request interface{}) (interface{}, error) {
		req := request.(addPolicyReq)
		if err := req.validate(); err != nil {
			return nil, err
		}

		nID, err := types.NewIdentifier(req.Name)
		if err != nil {
			return nil, err
		}

		policy := policies.Policy{
			Name:    nID,
			Backend: req.Backend,
			Policy:  req.Policy,
		}

		saved, err := svc.AddPolicy(ctx, req.token, policy, req.Format, req.PolicyData)
		if err != nil {
			return nil, err
		}

		res := policyRes{
			ID:      saved.ID,
			Name:    saved.Name.String(),
			Backend: saved.Backend,
			created: true,
		}

		return res, nil
	}
}

func viewPolicyEndpoint(svc policies.Service) endpoint.Endpoint {
	return func(ctx context.Context, request interface{}) (response interface{}, err error) {
		req := request.(viewResourceReq)
		if err := req.validate(); err != nil {
			return nil, err
		}

		policy, err := svc.ViewPolicyByID(ctx, req.token, req.id)
		if err != nil {
			return nil, err
		}

		res := policyRes{
			ID:      policy.ID,
			Name:    policy.Name.String(),
			Backend: policy.Backend,
		}
		return res, nil
	}
}

func listPoliciesEndpoint(svc policies.Service) endpoint.Endpoint {
	return func(ctx context.Context, request interface{}) (response interface{}, err error) {
		req := request.(listResourcesReq)
		if err := req.validate(); err != nil {
			return nil, err
		}

		page, err := svc.ListPolicies(ctx, req.token, req.pageMetadata)
		if err != nil {
			return nil, err
		}

		res := policiesPageRes{
			pageRes: pageRes{
				Total:  page.Total,
				Offset: page.Offset,
				Limit:  page.Limit,
				Order:  page.Order,
				Dir:    page.Dir,
			},
			Policies: []policyRes{},
		}
		for _, ag := range page.Policies {
			view := policyRes{
				ID:      ag.ID,
				Name:    ag.Name.String(),
				Backend: ag.Backend,
			}
			res.Policies = append(res.Policies, view)
		}
		return res, nil
	}
}

func editPoliciyEndpoint(svc policies.Service) endpoint.Endpoint {
	return func(ctx context.Context, request interface{}) (response interface{}, err error) {
		req := request.(updatePolicyReq)
		if err := req.validate(); err != nil {
			return policyUpdateRes{}, err
		}

		nameID, err := types.NewIdentifier(req.Name)
		if err != nil {
			return policyUpdateRes{}, err
		}
		plcy := policies.Policy{
			ID:          req.id,
			Name:        nameID,
			Description: req.Description,
			OrbTags:     req.Tags,
			Policy:      req.Policy,
		}

		res, err := svc.EditPolicy(ctx, req.token, plcy, req.Format, req.PolicyData)
		if err != nil {
			return policyUpdateRes{}, err
		}

		plcyRes := policyUpdateRes{
			ID:          res.ID,
			Name:        res.Name.String(),
			Description: res.Description,
			Tags:        res.OrbTags,
			Policy:      res.Policy,
		}

		return plcyRes, nil
	}
}

func removePolicyEndpoint(svc policies.Service) endpoint.Endpoint {
	return func(ctx context.Context, request interface{}) (response interface{}, err error) {
		req := request.(viewResourceReq)
		if err := req.validate(); err != nil {
			return removeRes{}, err
		}
		err = svc.RemovePolicy(ctx, req.token, req.id)
		if err != nil {
			return removeRes{}, err
		}
		return removeRes{}, nil
	}
}

func addDatasetEndpoint(svc policies.Service) endpoint.Endpoint {
	return func(ctx context.Context, request interface{}) (interface{}, error) {
		req := request.(addDatasetReq)
		if err := req.validate(); err != nil {
			return nil, err
		}

		nID, err := types.NewIdentifier(req.Name)
		if err != nil {
			return nil, err
		}

		d := policies.Dataset{
			Name:         nID,
			AgentGroupID: req.AgentGroupID,
			PolicyID:     req.PolicyID,
			SinkID:       req.SinkID,
		}

		saved, err := svc.AddDataset(ctx, req.token, d)
		if err != nil {
			return nil, err
		}

		res := datasetRes{
			ID:      saved.ID,
			Name:    saved.Name.String(),
			created: true,
		}

		return res, nil
	}
}

<<<<<<< HEAD
func viewDatasetEndpoint(svc policies.Service) endpoint.Endpoint {
	return func(ctx context.Context, request interface{}) (response interface{}, err error) {
		req := request.(viewResourceReq)
=======
func validatePolicyEndpoint(svc policies.Service) endpoint.Endpoint {
	return func(ctx context.Context, request interface{}) (interface{}, error) {
		req := request.(addPolicyReq)
>>>>>>> e30fdf6b
		if err := req.validate(); err != nil {
			return nil, err
		}

<<<<<<< HEAD
		dataset, err := svc.ViewDatasetByID(ctx, req.token, req.id)
=======
		nID, err := types.NewIdentifier(req.Name)
>>>>>>> e30fdf6b
		if err != nil {
			return nil, err
		}

<<<<<<< HEAD
		res := datasetRes{
			ID:   dataset.ID,
			Name: dataset.Name.String(),
		}
		return res, nil
	}
}

func listDatasetEndpoint(svc policies.Service) endpoint.Endpoint {
	return func(ctx context.Context, request interface{}) (response interface{}, err error) {
		req := request.(listResourcesReq)
		if err := req.validate(); err != nil {
			return nil, err
		}

		page, err := svc.ListDataset(ctx, req.token, req.pageMetadata)
=======
		policy := policies.Policy{
			Name:    nID,
			Backend: req.Backend,
			Policy:  req.Policy,
			OrbTags: req.Tags,
			Description: req.Description,
		}

		validated, err := svc.ValidatePolicy(ctx, req.token, policy, req.Format, req.PolicyData)
>>>>>>> e30fdf6b
		if err != nil {
			return nil, err
		}

<<<<<<< HEAD
		res := datasetPageRes{
			pageRes: pageRes{
				Total:  page.Total,
				Offset: page.Offset,
				Limit:  page.Limit,
				Order:  page.Order,
				Dir:    page.Dir,
			},
			Dataset: []datasetRes{},
		}
		for _, ag := range page.Datasets {
			view := datasetRes{
				ID:      ag.ID,
				Name:    ag.Name.String(),
			}
			res.Dataset = append(res.Dataset, view)
		}
=======
		res := policyValidateRes{
			Name:    validated.Name.String(),
			Backend: validated.Backend,
			Tags:    validated.OrbTags,
			Policy:  validated.Policy,
			Description: validated.Description,
		}

>>>>>>> e30fdf6b
		return res, nil
	}
}<|MERGE_RESOLUTION|>--- conflicted
+++ resolved
@@ -188,46 +188,18 @@
 	}
 }
 
-<<<<<<< HEAD
-func viewDatasetEndpoint(svc policies.Service) endpoint.Endpoint {
-	return func(ctx context.Context, request interface{}) (response interface{}, err error) {
-		req := request.(viewResourceReq)
-=======
 func validatePolicyEndpoint(svc policies.Service) endpoint.Endpoint {
 	return func(ctx context.Context, request interface{}) (interface{}, error) {
 		req := request.(addPolicyReq)
->>>>>>> e30fdf6b
-		if err := req.validate(); err != nil {
-			return nil, err
-		}
-
-<<<<<<< HEAD
-		dataset, err := svc.ViewDatasetByID(ctx, req.token, req.id)
-=======
+		if err := req.validate(); err != nil {
+			return nil, err
+		}
+
 		nID, err := types.NewIdentifier(req.Name)
->>>>>>> e30fdf6b
-		if err != nil {
-			return nil, err
-		}
-
-<<<<<<< HEAD
-		res := datasetRes{
-			ID:   dataset.ID,
-			Name: dataset.Name.String(),
-		}
-		return res, nil
-	}
-}
-
-func listDatasetEndpoint(svc policies.Service) endpoint.Endpoint {
-	return func(ctx context.Context, request interface{}) (response interface{}, err error) {
-		req := request.(listResourcesReq)
-		if err := req.validate(); err != nil {
-			return nil, err
-		}
-
-		page, err := svc.ListDataset(ctx, req.token, req.pageMetadata)
-=======
+		if err != nil {
+			return nil, err
+		}
+
 		policy := policies.Policy{
 			Name:    nID,
 			Backend: req.Backend,
@@ -237,12 +209,54 @@
 		}
 
 		validated, err := svc.ValidatePolicy(ctx, req.token, policy, req.Format, req.PolicyData)
->>>>>>> e30fdf6b
-		if err != nil {
-			return nil, err
-		}
-
-<<<<<<< HEAD
+		if err != nil {
+			return nil, err
+		}
+
+		res := policyValidateRes{
+			Name:    validated.Name.String(),
+			Backend: validated.Backend,
+			Tags:    validated.OrbTags,
+			Policy:  validated.Policy,
+			Description: validated.Description,
+		}
+
+		return res, nil
+	}
+}
+
+func viewDatasetEndpoint(svc policies.Service) endpoint.Endpoint {
+	return func(ctx context.Context, request interface{}) (response interface{}, err error) {
+		req := request.(viewResourceReq)
+		if err := req.validate(); err != nil {
+			return nil, err
+		}
+
+		dataset, err := svc.ViewDatasetByID(ctx, req.token, req.id)
+		if err != nil {
+			return nil, err
+		}
+
+		res := datasetRes{
+			ID:   dataset.ID,
+			Name: dataset.Name.String(),
+		}
+		return res, nil
+	}
+}
+
+func listDatasetEndpoint(svc policies.Service) endpoint.Endpoint {
+	return func(ctx context.Context, request interface{}) (response interface{}, err error) {
+		req := request.(listResourcesReq)
+		if err := req.validate(); err != nil {
+			return nil, err
+		}
+
+		page, err := svc.ListDataset(ctx, req.token, req.pageMetadata)
+		if err != nil {
+			return nil, err
+		}
+
 		res := datasetPageRes{
 			pageRes: pageRes{
 				Total:  page.Total,
@@ -260,16 +274,6 @@
 			}
 			res.Dataset = append(res.Dataset, view)
 		}
-=======
-		res := policyValidateRes{
-			Name:    validated.Name.String(),
-			Backend: validated.Backend,
-			Tags:    validated.OrbTags,
-			Policy:  validated.Policy,
-			Description: validated.Description,
-		}
-
->>>>>>> e30fdf6b
 		return res, nil
 	}
 }