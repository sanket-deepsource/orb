/* This Source Code Form is subject to the terms of the Mozilla Public
 * License, v. 2.0. If a copy of the MPL was not distributed with this
 * file, You can obtain one at https://mozilla.org/MPL/2.0/. */

package policies

import (
	"context"
	"github.com/ns1labs/orb/pkg/types"
	"time"
)

type Policy struct {
	ID          string
	Name        types.Identifier
	Description string
	MFOwnerID   string
	Backend     string
	Version     int32
	OrbTags     types.Tags
	Policy      types.Metadata
	Created     time.Time
}

type Dataset struct {
	ID           string
	Name         types.Identifier
	MFOwnerID    string
	Valid        bool
	AgentGroupID string
	PolicyID     string
	SinkID       string
	Metadata     types.Metadata
	Created      time.Time
}

type Page struct {
	PageMetadata
	Policies []Policy
}

type Service interface {
	// AddPolicy creates new agent Policy
	AddPolicy(ctx context.Context, token string, p Policy, format string, policyData string) (Policy, error)

	// ViewPolicyByID retrieving policy by id with token
	ViewPolicyByID(ctx context.Context, token string, policyID string) (Policy, error)

	// ListPolicies
	ListPolicies(ctx context.Context, token string, pm PageMetadata) (Page, error)

	// ViewPolicyByIDInternal gRPC version of retrieving policy by id with no token
	ViewPolicyByIDInternal(ctx context.Context, policyID string, ownerID string) (Policy, error)

	// ListPoliciesByGroupIDInternal gRPC version of retrieving list of policies belonging to specified agent group with no token
	ListPoliciesByGroupIDInternal(ctx context.Context, groupIDs []string, ownerID string) ([]Policy, error)

	// EditPolicy edit a existing policy by id with a valid token
	EditPolicy(ctx context.Context, token string, pol Policy, format string, policyData string) (Policy, error)

<<<<<<< HEAD
=======
	// RemovePolicy remove a existing policy owned by the specified user
	RemovePolicy(ctx context.Context, token string, policyID string) error

>>>>>>> 7fa2123b
	// AddDataset creates new Dataset
	AddDataset(ctx context.Context, token string, d Dataset) (Dataset, error)

	// InactivateDatasetByGroupID inactivate a dataset
	InactivateDatasetByGroupID(ctx context.Context, groupID string, token string) error

<<<<<<< HEAD
	// ValidatePolicy validates an agent Policy without saving
	ValidatePolicy(ctx context.Context, token string, p Policy, format string, policyData string) (Policy, error)
=======
	// ListDatasetsByPolicyIDInternal retrieves the subset of Datasets by policyID owned by the specified user
	ListDatasetsByPolicyIDInternal(ctx context.Context, policyID string, token string) ([]Dataset, error)
>>>>>>> 7fa2123b
}

type Repository interface {
	// SavePolicy persists a Policy. Successful operation is indicated by non-nil
	// error response.
	SavePolicy(ctx context.Context, policy Policy) (string, error)

	// RetrievePolicyByID Retrieve policy by id
	RetrievePolicyByID(ctx context.Context, policyID string, ownerID string) (Policy, error)

	// RetrievePoliciesByGroupID Retrieve policy list by group id
	RetrievePoliciesByGroupID(ctx context.Context, groupIDs []string, ownerID string) ([]Policy, error)

	// RetrieveAll retrieves the subset of Policies owned by the specified user
	RetrieveAll(ctx context.Context, ownerID string, pm PageMetadata) (Page, error)

	// UpdatePolicy update a existing policy by id with a valid token
	UpdatePolicy(ctx context.Context, ownerID string, pol Policy) error

	// DeletePolicy a existing policy by id owned by the specified user
	DeletePolicy(ctx context.Context, ownerID string, policyID string) error

	// UpdatePolicy update a existing policy by id with a valid token
	UpdatePolicy(ctx context.Context, owner string, pol Policy) error

	// SaveDataset persists a Dataset. Successful operation is indicated by non-nil
	// error response.
	SaveDataset(ctx context.Context, dataset Dataset) (string, error)

	// InactivateDatasetByGroupID inactivate a dataset
	InactivateDatasetByGroupID(ctx context.Context, groupID string, ownerID string) error

<<<<<<< HEAD
=======
	// InactivateDatasetByPolicyID inactivate a dataset by policy id
	InactivateDatasetByPolicyID(ctx context.Context, policyID string, ownerID string) error

>>>>>>> 7fa2123b
	// RetrieveDatasetsByPolicyID retrieves the subset of Datasets by policyID owned by the specified user
	RetrieveDatasetsByPolicyID(ctx context.Context, policyID string, ownerID string) ([]Dataset, error)
}<|MERGE_RESOLUTION|>--- conflicted
+++ resolved
@@ -58,25 +58,20 @@
 	// EditPolicy edit a existing policy by id with a valid token
 	EditPolicy(ctx context.Context, token string, pol Policy, format string, policyData string) (Policy, error)
 
-<<<<<<< HEAD
-=======
 	// RemovePolicy remove a existing policy owned by the specified user
 	RemovePolicy(ctx context.Context, token string, policyID string) error
 
->>>>>>> 7fa2123b
 	// AddDataset creates new Dataset
 	AddDataset(ctx context.Context, token string, d Dataset) (Dataset, error)
 
 	// InactivateDatasetByGroupID inactivate a dataset
 	InactivateDatasetByGroupID(ctx context.Context, groupID string, token string) error
 
-<<<<<<< HEAD
+	// ListDatasetsByPolicyIDInternal retrieves the subset of Datasets by policyID owned by the specified user
+	ListDatasetsByPolicyIDInternal(ctx context.Context, policyID string, token string) ([]Dataset, error)
+
 	// ValidatePolicy validates an agent Policy without saving
 	ValidatePolicy(ctx context.Context, token string, p Policy, format string, policyData string) (Policy, error)
-=======
-	// ListDatasetsByPolicyIDInternal retrieves the subset of Datasets by policyID owned by the specified user
-	ListDatasetsByPolicyIDInternal(ctx context.Context, policyID string, token string) ([]Dataset, error)
->>>>>>> 7fa2123b
 }
 
 type Repository interface {
@@ -99,9 +94,6 @@
 	// DeletePolicy a existing policy by id owned by the specified user
 	DeletePolicy(ctx context.Context, ownerID string, policyID string) error
 
-	// UpdatePolicy update a existing policy by id with a valid token
-	UpdatePolicy(ctx context.Context, owner string, pol Policy) error
-
 	// SaveDataset persists a Dataset. Successful operation is indicated by non-nil
 	// error response.
 	SaveDataset(ctx context.Context, dataset Dataset) (string, error)
@@ -109,12 +101,9 @@
 	// InactivateDatasetByGroupID inactivate a dataset
 	InactivateDatasetByGroupID(ctx context.Context, groupID string, ownerID string) error
 
-<<<<<<< HEAD
-=======
 	// InactivateDatasetByPolicyID inactivate a dataset by policy id
 	InactivateDatasetByPolicyID(ctx context.Context, policyID string, ownerID string) error
 
->>>>>>> 7fa2123b
 	// RetrieveDatasetsByPolicyID retrieves the subset of Datasets by policyID owned by the specified user
 	RetrieveDatasetsByPolicyID(ctx context.Context, policyID string, ownerID string) ([]Dataset, error)
 }