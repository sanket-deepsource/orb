--- conflicted
+++ resolved
@@ -48,10 +48,7 @@
 	invalidToken = "invalid"
 	maxNameSize  = 1024
 	contentType  = "application/json"
-<<<<<<< HEAD
-=======
 	wrongID      = "28ea82e7-0224-4798-a848-899a75cdc650"
->>>>>>> a99ab414
 )
 
 var (
@@ -327,7 +324,155 @@
 	}
 }
 
-<<<<<<< HEAD
+func TestPolicyEdition(t *testing.T) {
+	cli := newClientServer(t)
+	policy := createPolicy(t, &cli, "policy")
+
+	cases := map[string]struct {
+		id          string
+		contentType string
+		auth        string
+		status      int
+		data        string
+	}{
+		"update a existing policy": {
+			id:          policy.ID,
+			contentType: "application/json",
+			auth:        token,
+			status:      http.StatusOK,
+			data:        validJson,
+		},
+		"update policy with a empty json request": {
+			id:          policy.ID,
+			contentType: contentType,
+			auth:        token,
+			status:      http.StatusBadRequest,
+			data:        "{}",
+		},
+		"update policy with a invalid id": {
+			data:        validJson,
+			id:          "invalid",
+			contentType: contentType,
+			auth:        token,
+			status:      http.StatusNotFound,
+		},
+		"update non-existing policy": {
+			data:        validJson,
+			id:          wrongID,
+			contentType: contentType,
+			auth:        token,
+			status:      http.StatusNotFound,
+		},
+		"update policy with invalid user token": {
+			data:        validJson,
+			id:          policy.ID,
+			contentType: contentType,
+			auth:        "invalid",
+			status:      http.StatusUnauthorized,
+		},
+		"update policy with empty user token": {
+			data:        validJson,
+			id:          policy.ID,
+			contentType: contentType,
+			auth:        "",
+			status:      http.StatusUnauthorized,
+		},
+		"update policy with invalid content type": {
+			data:        validJson,
+			id:          policy.ID,
+			contentType: "invalid",
+			auth:        token,
+			status:      http.StatusUnsupportedMediaType,
+		},
+		"update policy without content type": {
+			data:        validJson,
+			id:          policy.ID,
+			contentType: "",
+			auth:        token,
+			status:      http.StatusUnsupportedMediaType,
+		},
+		"update policy with a empty request": {
+			data:        "",
+			id:          policy.ID,
+			contentType: contentType,
+			auth:        token,
+			status:      http.StatusBadRequest,
+		},
+		"update policy with a invalid data format": {
+			data:        "{",
+			id:          policy.ID,
+			contentType: contentType,
+			auth:        token,
+			status:      http.StatusBadRequest,
+		},
+	}
+
+	for desc, tc := range cases {
+		t.Run(desc, func(t *testing.T) {
+			req := testRequest{
+				client:      cli.server.Client(),
+				method:      http.MethodPut,
+				url:         fmt.Sprintf("%s/policies/agent/%s", cli.server.URL, tc.id),
+				contentType: tc.contentType,
+				token:       tc.auth,
+				body:        strings.NewReader(tc.data),
+			}
+			res, err := req.make()
+			require.Nil(t, err, fmt.Sprintf("%s: Unexpected error: %s", desc, err))
+			assert.Equal(t, tc.status, res.StatusCode, fmt.Sprintf("%s: expected status code %d got %d", desc, tc.status, res.StatusCode))
+		})
+	}
+}
+
+func TestPolicyRemoval(t *testing.T) {
+	cli := newClientServer(t)
+
+	plcy := createPolicy(t, &cli, "policy")
+
+	cases := map[string]struct {
+		id     string
+		auth   string
+		status int
+	}{
+		"delete a existing policy": {
+			id:     plcy.ID,
+			auth:   token,
+			status: http.StatusNoContent,
+		},
+		"delete non-existent policy": {
+			id:     wrongID,
+			auth:   token,
+			status: http.StatusNoContent,
+		},
+		"delete policy with invalid token": {
+			id:     plcy.ID,
+			auth:   invalidToken,
+			status: http.StatusUnauthorized,
+		},
+		"delete policy with empty token": {
+			id:     plcy.ID,
+			auth:   "",
+			status: http.StatusUnauthorized,
+		},
+	}
+
+	for desc, tc := range cases {
+		t.Run(desc, func(t *testing.T) {
+			req := testRequest{
+				client: cli.server.Client(),
+				method: http.MethodDelete,
+				url:    fmt.Sprintf("%s/policies/agent/%s", cli.server.URL, tc.id),
+				token:  tc.auth,
+			}
+
+			res, err := req.make()
+			require.Nil(t, err, fmt.Sprintf("%s: Unexpected error: %s", desc, err))
+			assert.Equal(t, tc.status, res.StatusCode, fmt.Sprintf("%s: expected status %d got %d", desc, tc.status, res.StatusCode))
+		})
+	}
+
+}
+
 func TestCreatePolicy(t *testing.T) {
 	cli := newClientServer(t)
 	defer cli.server.Close()
@@ -376,88 +521,6 @@
 			auth:        token,
 			status:      http.StatusUnsupportedMediaType,
 			location:    "/policies/agent",
-=======
-func TestPolicyEdition(t *testing.T) {
-	cli := newClientServer(t)
-	policy := createPolicy(t, &cli, "policy")
-
-	cases := map[string]struct {
-		id          string
-		contentType string
-		auth        string
-		status      int
-		data        string
-	}{
-		"update a existing policy": {
-			id:          policy.ID,
-			contentType: "application/json",
-			auth:        token,
-			status:      http.StatusOK,
-			data:        validJson,
-		},
-		"update policy with a empty json request": {
-			id:          policy.ID,
-			contentType: contentType,
-			auth:        token,
-			status:      http.StatusBadRequest,
-			data:        "{}",
-		},
-		"update policy with a invalid id": {
-			data:        validJson,
-			id:          "invalid",
-			contentType: contentType,
-			auth:        token,
-			status:      http.StatusNotFound,
-		},
-		"update non-existing policy": {
-			data:        validJson,
-			id:          wrongID,
-			contentType: contentType,
-			auth:        token,
-			status:      http.StatusNotFound,
-		},
-		"update policy with invalid user token": {
-			data:        validJson,
-			id:          policy.ID,
-			contentType: contentType,
-			auth:        "invalid",
-			status:      http.StatusUnauthorized,
-		},
-		"update policy with empty user token": {
-			data:        validJson,
-			id:          policy.ID,
-			contentType: contentType,
-			auth:        "",
-			status:      http.StatusUnauthorized,
-		},
-		"update policy with invalid content type": {
-			data:        validJson,
-			id:          policy.ID,
-			contentType: "invalid",
-			auth:        token,
-			status:      http.StatusUnsupportedMediaType,
-		},
-		"update policy without content type": {
-			data:        validJson,
-			id:          policy.ID,
-			contentType: "",
-			auth:        token,
-			status:      http.StatusUnsupportedMediaType,
-		},
-		"update policy with a empty request": {
-			data:        "",
-			id:          policy.ID,
-			contentType: contentType,
-			auth:        token,
-			status:      http.StatusBadRequest,
-		},
-		"update policy with a invalid data format": {
-			data:        "{",
-			id:          policy.ID,
-			contentType: contentType,
-			auth:        token,
-			status:      http.StatusBadRequest,
->>>>>>> a99ab414
 		},
 	}
 
@@ -465,7 +528,6 @@
 		t.Run(desc, func(t *testing.T) {
 			req := testRequest{
 				client:      cli.server.Client(),
-<<<<<<< HEAD
 				method:      http.MethodPost,
 				url:         fmt.Sprintf("%s/policies/agent", cli.server.URL),
 				contentType: tc.contentType,
@@ -474,73 +536,11 @@
 			}
 			res, err := req.make()
 			assert.Nil(t, err, fmt.Sprintf("unexpected error %s", err))
-=======
-				method:      http.MethodPut,
-				url:         fmt.Sprintf("%s/policies/agent/%s", cli.server.URL, tc.id),
-				contentType: tc.contentType,
-				token:       tc.auth,
-				body:        strings.NewReader(tc.data),
-			}
-			res, err := req.make()
-			require.Nil(t, err, fmt.Sprintf("%s: Unexpected error: %s", desc, err))
->>>>>>> a99ab414
 			assert.Equal(t, tc.status, res.StatusCode, fmt.Sprintf("%s: expected status code %d got %d", desc, tc.status, res.StatusCode))
 		})
 	}
 }
 
-<<<<<<< HEAD
-=======
-func TestPolicyRemoval(t *testing.T) {
-	cli := newClientServer(t)
-
-	plcy := createPolicy(t, &cli, "policy")
-
-	cases := map[string]struct {
-		id     string
-		auth   string
-		status int
-	}{
-		"delete a existing policy": {
-			id:     plcy.ID,
-			auth:   token,
-			status: http.StatusNoContent,
-		},
-		"delete non-existent policy": {
-			id:     wrongID,
-			auth:   token,
-			status: http.StatusNoContent,
-		},
-		"delete policy with invalid token": {
-			id:     plcy.ID,
-			auth:   invalidToken,
-			status: http.StatusUnauthorized,
-		},
-		"delete policy with empty token": {
-			id:     plcy.ID,
-			auth:   "",
-			status: http.StatusUnauthorized,
-		},
-	}
-
-	for desc, tc := range cases {
-		t.Run(desc, func(t *testing.T) {
-			req := testRequest{
-				client: cli.server.Client(),
-				method: http.MethodDelete,
-				url:    fmt.Sprintf("%s/policies/agent/%s", cli.server.URL, tc.id),
-				token:  tc.auth,
-			}
-
-			res, err := req.make()
-			require.Nil(t, err, fmt.Sprintf("%s: Unexpected error: %s", desc, err))
-			assert.Equal(t, tc.status, res.StatusCode, fmt.Sprintf("%s: expected status %d got %d", desc, tc.status, res.StatusCode))
-		})
-	}
-
-}
-
->>>>>>> a99ab414
 func createPolicy(t *testing.T, cli *clientServer, name string) policies.Policy {
 	t.Helper()
 	ID, err := uuid.NewV4()
