// Copyright (c) Mainflux
// SPDX-License-Identifier: Apache-2.0

// Adapted for Orb project, modifications licensed under MPL v. 2.0:
/* This Source Code Form is subject to the terms of the Mozilla Public
 * License, v. 2.0. If a copy of the MPL was not distributed with this
 * file, You can obtain one at https://mozilla.org/MPL/2.0/. */

package postgres

import (
	"fmt"
	"github.com/ns1labs/orb/pkg/config"

	"github.com/jmoiron/sqlx"
	_ "github.com/lib/pq" // required for SQL access
	migrate "github.com/rubenv/sql-migrate"
)

// Connect creates a connection to the PostgreSQL instance and applies any
// unapplied database migrations. A non-nil error is returned to indicate
// failure.
func Connect(cfg config.PostgresConfig) (*sqlx.DB, error) {
	url := fmt.Sprintf("host=%s port=%s user=%s dbname=%s password=%s sslmode=%s sslcert=%s sslkey=%s sslrootcert=%s", cfg.Host, cfg.Port, cfg.User, cfg.DB, cfg.Pass, cfg.SSLMode, cfg.SSLCert, cfg.SSLKey, cfg.SSLRootCert)

	db, err := sqlx.Open("postgres", url)
	if err != nil {
		return nil, err
	}

	if err := migrateDB(db); err != nil {
		return nil, err
	}

	return db, nil
}

func migrateDB(db *sqlx.DB) error {
	migrations := &migrate.MemoryMigrationSource{
		Migrations: []*migrate.Migration{
			{
				Id: "policies_1",
				Up: []string{
					`CREATE TABLE IF NOT EXISTS agent_policies (
						id			   UUID NOT NULL DEFAULT gen_random_uuid(),

						name           TEXT NOT NULL,
						mf_owner_id    UUID NOT NULL,
						description    TEXT NOT NULL DEFAULT '',

						orb_tags       JSONB NOT NULL DEFAULT '{}',

						backend        TEXT NOT NULL,
						version        INTEGER NOT NULL DEFAULT 0,
						policy		   JSONB NOT NULL DEFAULT '{}',

                        ts_created     TIMESTAMPTZ DEFAULT CURRENT_TIMESTAMP NOT NULL,
						PRIMARY KEY (name, mf_owner_id),
					    UNIQUE(id)
					)`,
					`CREATE TABLE IF NOT EXISTS datasets (
						id			   UUID NOT NULL DEFAULT gen_random_uuid(),

						name             TEXT NOT NULL,
						mf_owner_id      UUID NOT NULL,

						valid			 BOOLEAN,
						agent_group_id	 UUID,
						agent_policy_id  UUID,
<<<<<<< HEAD
						sink_id			 UUID[],
						
						metadata       JSONB NOT NULL DEFAULT '{}',
						tags           JSONB NOT NULL DEFAULT '{}',
=======
						sink_ids	     UUID[],
						
						metadata       JSONB NOT NULL DEFAULT '{}',
						tags		   JSONB NOT NULL DEFAULT '{}',
>>>>>>> 42c81d0b

                        ts_created     TIMESTAMPTZ DEFAULT CURRENT_TIMESTAMP NOT NULL,
						PRIMARY KEY (name, mf_owner_id),
					    UNIQUE(id)
					)`,
				},
				Down: []string{
					"DROP TABLE agent_policies",
					"DROP TABLE datasets",
				},
			},
		},
	}

	_, err := migrate.Exec(db.DB, "postgres", migrations, migrate.Up)

	return err
}<|MERGE_RESOLUTION|>--- conflicted
+++ resolved
@@ -67,17 +67,10 @@
 						valid			 BOOLEAN,
 						agent_group_id	 UUID,
 						agent_policy_id  UUID,
-<<<<<<< HEAD
-						sink_id			 UUID[],
-						
-						metadata       JSONB NOT NULL DEFAULT '{}',
-						tags           JSONB NOT NULL DEFAULT '{}',
-=======
 						sink_ids	     UUID[],
 						
 						metadata       JSONB NOT NULL DEFAULT '{}',
 						tags		   JSONB NOT NULL DEFAULT '{}',
->>>>>>> 42c81d0b
 
                         ts_created     TIMESTAMPTZ DEFAULT CURRENT_TIMESTAMP NOT NULL,
 						PRIMARY KEY (name, mf_owner_id),
