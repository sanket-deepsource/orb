// Copyright (c) Mainflux
// SPDX-License-Identifier: Apache-2.0

// Adapted for Orb project, modifications licensed under MPL v. 2.0:
/* This Source Code Form is subject to the terms of the Mozilla Public
 * License, v. 2.0. If a copy of the MPL was not distributed with this
 * file, You can obtain one at https://mozilla.org/MPL/2.0/. */

package api

import (
	"context"
	"github.com/go-kit/kit/endpoint"
	"github.com/ns1labs/orb/fleet"
	"github.com/ns1labs/orb/pkg/types"
)

func addAgentGroupEndpoint(svc fleet.Service) endpoint.Endpoint {
	return func(c context.Context, request interface{}) (interface{}, error) {
		req := request.(addAgentGroupReq)
		if err := req.validate(); err != nil {
			return nil, err
		}

		nID, err := types.NewIdentifier(req.Name)
		if err != nil {
			return nil, err
		}

		group := fleet.AgentGroup{
			Name:        nID,
			Description: req.Description,
			Tags:        req.Tags,
		}
		saved, err := svc.CreateAgentGroup(c, req.token, group)
		if err != nil {
			return nil, err
		}

		res := agentGroupRes{
			ID:             saved.ID,
			Name:           saved.Name.String(),
			Description:    saved.Description,
			Tags:           saved.Tags,
			MatchingAgents: saved.MatchingAgents,
			created:        true,
		}

		return res, nil
	}
}

func viewAgentGroupEndpoint(svc fleet.Service) endpoint.Endpoint {
	return func(ctx context.Context, request interface{}) (response interface{}, err error) {
		req := request.(viewResourceReq)
		if err := req.validate(); err != nil {
			return nil, err
		}
		agentGroup, err := svc.ViewAgentGroupByID(ctx, req.token, req.id)
		if err != nil {
			return nil, err
		}
		res := agentGroupRes{
			ID:             agentGroup.ID,
			Name:           agentGroup.Name.String(),
			Description:    agentGroup.Description,
			Tags:           agentGroup.Tags,
			TsCreated:      agentGroup.Created,
			MatchingAgents: agentGroup.MatchingAgents,
		}
		return res, nil
	}
}

func listAgentGroupsEndpoint(svc fleet.Service) endpoint.Endpoint {
	return func(ctx context.Context, request interface{}) (response interface{}, err error) {
		req := request.(listResourcesReq)

		if err := req.validate(); err != nil {
			return nil, err
		}
		page, err := svc.ListAgentGroups(ctx, req.token, req.pageMetadata)
		if err != nil {
			return nil, err
		}

		res := agentGroupsPageRes{
			pageRes: pageRes{
				Total:  page.Total,
				Offset: page.Offset,
				Limit:  page.Limit,
				Order:  page.Order,
				Dir:    page.Dir,
			},
			AgentGroups: []agentGroupRes{},
		}
		for _, ag := range page.AgentGroups {
			view := agentGroupRes{
				ID:             ag.ID,
				Name:           ag.Name.String(),
				Description:    ag.Description,
				Tags:           ag.Tags,
				TsCreated:      ag.Created,
				MatchingAgents: ag.MatchingAgents,
			}
			res.AgentGroups = append(res.AgentGroups, view)
		}
		return res, nil
	}
}

func editAgentGroupEndpoint(svc fleet.Service) endpoint.Endpoint {
	return func(ctx context.Context, request interface{}) (response interface{}, err error) {
		req := request.(updateAgentGroupReq)
		if err := req.validate(); err != nil {
			return agentGroupRes{}, err
		}

		validName, err := types.NewIdentifier(req.Name)
		if err != nil {
			return agentGroupRes{}, err
		}
		ag := fleet.AgentGroup{
			ID:          req.id,
			Name:        validName,
			Description: req.Description,
			Tags:        req.Tags,
		}

		data, err := svc.EditAgentGroup(ctx, req.token, ag)
		if err != nil {
			return agentGroupRes{}, err
		}

		res := agentGroupRes{
			ID:             data.ID,
			Name:           data.Name.String(),
			Description:    data.Description,
			Tags:           data.Tags,
			TsCreated:      data.Created,
			MatchingAgents: data.MatchingAgents,
		}

		return res, nil
	}
}

func removeAgentGroupEndpoint(svc fleet.Service) endpoint.Endpoint {
	return func(ctx context.Context, request interface{}) (response interface{}, err error) {
		req := request.(viewResourceReq)

		if err := req.validate(); err != nil {
			return nil, err
		}

		if err := svc.RemoveAgentGroup(ctx, req.token, req.id); err != nil {
			return nil, err
		}
		return removeRes{}, nil
	}
}

func addAgentEndpoint(svc fleet.Service) endpoint.Endpoint {
	return func(c context.Context, request interface{}) (interface{}, error) {
		req := request.(addAgentReq)
		if err := req.validate(); err != nil {
			return nil, err
		}

		nID, err := types.NewIdentifier(req.Name)
		if err != nil {
			return nil, err
		}

		agent := fleet.Agent{
			Name:    nID,
			OrbTags: req.OrbTags,
		}
		saved, err := svc.CreateAgent(c, req.token, agent)
		if err != nil {
			return nil, err
		}

		res := agentRes{
			Name:      saved.Name.String(),
			ID:        saved.MFThingID,
			State:     saved.State.String(),
			Key:       saved.MFKeyID,
			ChannelID: saved.MFChannelID,
			created:   true,
		}

		return res, nil
	}
}

func listAgentsEndpoint(svc fleet.Service) endpoint.Endpoint {
	return func(ctx context.Context, request interface{}) (interface{}, error) {
		req := request.(listResourcesReq)

		if err := req.validate(); err != nil {
			return nil, err
		}

		page, err := svc.ListAgents(ctx, req.token, req.pageMetadata)
		if err != nil {
			return nil, err
		}

		res := agentsPageRes{
			pageRes: pageRes{
				Total:  page.Total,
				Offset: page.Offset,
				Limit:  page.Limit,
				Order:  page.Order,
				Dir:    page.Dir,
			},
			Agents: []viewAgentRes{},
		}
		for _, ag := range page.Agents {
			view := viewAgentRes{
<<<<<<< HEAD
				ID:           agent.MFThingID,
				ChannelID:    agent.MFChannelID,
				//Owner:        agent.MFOwnerID,
				Name:         agent.Name.String(),
				State:        agent.State.String(),
				//Capabilities: agent.AgentMetadata,
=======
				ID:            ag.MFThingID,
				Name:          ag.Name.String(),
				ChannelID:     ag.MFChannelID,
				AgentTags:     ag.AgentTags,
				OrbTags:       ag.OrbTags,
				TsCreated:     ag.Created,
				AgentMetadata: ag.AgentMetadata,
				State:         ag.State.String(),
				LastHBData:    ag.LastHBData,
				LastHB:        ag.LastHB,
>>>>>>> b6952d01
			}
			res.Agents = append(res.Agents, view)
		}

		return res, nil
	}
}

func editAgentEndpoint(svc fleet.Service) endpoint.Endpoint {
	return func(ctx context.Context, request interface{}) (response interface{}, err error) {
		req := request.(updateAgentReq)

		if err := req.validate(); err != nil {
			return nil, err
		}

		validName, err := types.NewIdentifier(req.Name)
		if err != nil {
			return nil, err
		}
		agent := fleet.Agent{
			Name:      validName,
			MFThingID: req.id,
			OrbTags:   req.Tags,
		}

		ag, err := svc.EditAgent(ctx, req.token, agent)
		if err != nil {
			return nil, err
		}

		res := viewAgentRes{
			ID:            ag.MFThingID,
			Name:          ag.Name.String(),
			ChannelID:     ag.MFChannelID,
			AgentTags:     ag.AgentTags,
			OrbTags:       ag.OrbTags,
			TsCreated:     ag.Created,
			AgentMetadata: ag.AgentMetadata,
			State:         ag.State.String(),
			LastHBData:    ag.LastHBData,
			LastHB:        ag.LastHB,
		}

		return res, nil

	}
}

func validateAgentEndpoint(svc fleet.Service) endpoint.Endpoint {
	return func(c context.Context, request interface{}) (interface{}, error) {
		req := request.(addAgentReq)
		if err := req.validate(); err != nil {
			return nil, err
		}

		nID, err := types.NewIdentifier(req.Name)
		if err != nil {
			return nil, err
		}

		agent := fleet.Agent{
			Name:    nID,
			OrbTags: req.OrbTags,
		}
		saved, err := svc.ValidateAgent(c, req.token, agent)
		if err != nil {
			return nil, err
		}

		res := validateAgentRes{
			Name:      saved.Name.String(),
			Key:       saved.MFKeyID,
			ChannelID: saved.MFChannelID,
			OrbTags:   saved.OrbTags,
		}
		return res, nil
	}
}<|MERGE_RESOLUTION|>--- conflicted
+++ resolved
@@ -219,14 +219,6 @@
 		}
 		for _, ag := range page.Agents {
 			view := viewAgentRes{
-<<<<<<< HEAD
-				ID:           agent.MFThingID,
-				ChannelID:    agent.MFChannelID,
-				//Owner:        agent.MFOwnerID,
-				Name:         agent.Name.String(),
-				State:        agent.State.String(),
-				//Capabilities: agent.AgentMetadata,
-=======
 				ID:            ag.MFThingID,
 				Name:          ag.Name.String(),
 				ChannelID:     ag.MFChannelID,
@@ -237,7 +229,6 @@
 				State:         ag.State.String(),
 				LastHBData:    ag.LastHBData,
 				LastHB:        ag.LastHB,
->>>>>>> b6952d01
 			}
 			res.Agents = append(res.Agents, view)
 		}
