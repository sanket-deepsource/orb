const ORB = {
  // introduce primitive ORB api versioning '/api/v1/sinks'
  // TODO not needed at the moment - nginx listens to anything @80
  // orb-ui app proxy routes * to @80/api/v1/*
  orbApi: {
    version: '', // ORB api version
    apiUrl: '', // ORB api url prefix
  },
  servicesUrls: {
    sinksUrl: '/sinks',
    sinkBackends: '/features/sinks',
    agentsUrl: '/agents',
    validateAgentsUrl: '/agents/validate',
    agentGroupsUrl: '/agent_groups',
<<<<<<< HEAD
    validateAgentGroupsUrl: '/agent_groups/validate',
=======
    usersUrl: '/users',
    groupsUrl: '/groups',
    membersUrl: '/members',
    usersVersionUrl: '/version',
    requestPassUrl: '/password/reset-request',
    resetPassUrl: '/password/reset',
    changePassUrl: '/password',
    thingsUrl: '/things',
    twinsUrl: '/twins',
    statesUrl: '/states',
    channelsUrl: '/channels',
    bootstrapConfigsUrl: '/bootstrap/things/configs',
    bootstrapUrl: '/bootstrap/things/bootstrap',
    connectUrl: '/connect',
    browseUrl: '/browse',
    loginUrl: '/tokens',
    httpAdapterUrl: '/http',
    readerUrl: '/reader',
>>>>>>> 50df003b
  },
};

export const environment = {
  usersUrl: '/users',
  groupsUrl: '/groups',
  membersUrl: '/members',
  usersVersionUrl: '/version',
  requestPassUrl: '/password/reset-request',
  resetPassUrl: '/password/reset',
  changePassUrl: '/password',
  thingsUrl: '/things',
  twinsUrl: '/twins',
  statesUrl: '/states',
  channelsUrl: '/channels',
  bootstrapConfigsUrl: '/bootstrap/things/configs',
  bootstrapUrl: '/bootstrap/things/bootstrap',
  connectUrl: '/connect',
  browseUrl: '/browse',
  loginUrl: '/tokens',
  httpAdapterUrl: '/http',
  readerUrl: '/reader',
  readerPrefix: 'channels',
  readerSuffix: 'messages',

  mqttWsUrl: window['env']['mqttWsUrl'] || 'ws://localhost/mqtt',
  exportConfigFile: '/configs/export/config.toml',
  // expose ORB routes and api versioning
  orbApi: {urlKeys: Object.keys(ORB.servicesUrls), ...ORB.orbApi, servicesUrls: ORB.servicesUrls},
  ...ORB.servicesUrls,
};<|MERGE_RESOLUTION|>--- conflicted
+++ resolved
@@ -12,9 +12,6 @@
     agentsUrl: '/agents',
     validateAgentsUrl: '/agents/validate',
     agentGroupsUrl: '/agent_groups',
-<<<<<<< HEAD
-    validateAgentGroupsUrl: '/agent_groups/validate',
-=======
     usersUrl: '/users',
     groupsUrl: '/groups',
     membersUrl: '/members',
@@ -33,7 +30,6 @@
     loginUrl: '/tokens',
     httpAdapterUrl: '/http',
     readerUrl: '/reader',
->>>>>>> 50df003b
   },
 };
 
