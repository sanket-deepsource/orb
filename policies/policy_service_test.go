--- conflicted
+++ resolved
@@ -178,7 +178,117 @@
 	}
 }
 
-<<<<<<< HEAD
+func TestEditPolicy(t *testing.T) {
+	users := flmocks.NewAuthService(map[string]string{token: email})
+	svc := newService(users)
+
+	policy := createPolicy(t, svc, "policy")
+
+	nameID, err := types.NewIdentifier("new-policy")
+	require.Nil(t, err, fmt.Sprintf("Unexpected error: %s", err))
+
+	wrongOwnerID, err := uuid.NewV4()
+	require.Nil(t, err, fmt.Sprintf("Unexpected error: %s", err))
+
+	wrongPolicy := policies.Policy{MFOwnerID: wrongOwnerID.String()}
+	newPolicy := policies.Policy{
+		ID:        policy.ID,
+		Name:      nameID,
+		MFOwnerID: policy.MFOwnerID,
+	}
+
+	cases := map[string]struct {
+		pol        policies.Policy
+		token      string
+		format     string
+		policyData string
+		err        error
+	}{
+		"update a existing policy": {
+			pol:        newPolicy,
+			token:      token,
+			format:     format,
+			policyData: policy_data,
+			err:        nil,
+		},
+		"update policy with wrong credentials": {
+			pol:        newPolicy,
+			token:      "invalidToken",
+			format:     format,
+			policyData: policy_data,
+			err:        policies.ErrUnauthorizedAccess,
+		},
+		"update a non-existing policy": {
+			pol:        wrongPolicy,
+			token:      token,
+			format:     format,
+			policyData: policy_data,
+			err:        policies.ErrNotFound,
+		},
+		"update a existing policy with invalid format": {
+			pol:        newPolicy,
+			token:      token,
+			format:     "invalid",
+			policyData: policy_data,
+			err:        policies.ErrValidatePolicy,
+		},
+		"update a existing policy with invalid policy_data": {
+			pol:        newPolicy,
+			token:      token,
+			format:     format,
+			policyData: "invalid",
+			err:        policies.ErrValidatePolicy,
+		},
+	}
+
+	for desc, tc := range cases {
+		t.Run(desc, func(t *testing.T) {
+			res, err := svc.EditPolicy(context.Background(), tc.token, tc.pol, tc.format, tc.policyData)
+			if err == nil {
+				assert.Equal(t, tc.pol.Name.String(), res.Name.String(), fmt.Sprintf("%s: expected name %s got %s", desc, tc.pol.Name.String(), res.Name.String()))
+			}
+			assert.True(t, errors.Contains(err, tc.err), fmt.Sprintf("%s: expected error %d got %d", desc, tc.err, err))
+		})
+	}
+
+}
+
+func TestRemovePolicy(t *testing.T) {
+	users := flmocks.NewAuthService(map[string]string{token: email})
+	svc := newService(users)
+
+	plcy := createPolicy(t, svc, "policy")
+
+	cases := map[string]struct {
+		id    string
+		token string
+		err   error
+	}{
+		"Remove a existing policy": {
+			id:    plcy.ID,
+			token: token,
+			err:   nil,
+		},
+		"delete non-existent policy": {
+			id:    wrongID,
+			token: token,
+			err:   nil,
+		},
+		"delete policy with wrong credentials": {
+			id:    plcy.ID,
+			token: invalidToken,
+			err:   policies.ErrUnauthorizedAccess,
+		},
+	}
+
+	for desc, tc := range cases {
+		t.Run(desc, func(t *testing.T) {
+			err := svc.RemovePolicy(context.Background(), tc.token, tc.id)
+			assert.True(t, errors.Contains(err, tc.err), fmt.Sprintf("%s: expected %s got %s", desc, tc.err, err))
+		})
+	}
+}
+
 func TestCreatePolicy(t *testing.T) {
 	users := flmocks.NewAuthService(map[string]string{token: email})
 	svc := newService(users)
@@ -214,121 +324,14 @@
 			policy: policy,
 			token:  invalidToken,
 			err:    policies.ErrUnauthorizedAccess,
-=======
-func TestEditPolicy(t *testing.T) {
-	users := flmocks.NewAuthService(map[string]string{token: email})
-	svc := newService(users)
-
-	policy := createPolicy(t, svc, "policy")
-
-	nameID, err := types.NewIdentifier("new-policy")
-	require.Nil(t, err, fmt.Sprintf("Unexpected error: %s", err))
-
-	wrongOwnerID, err := uuid.NewV4()
-	require.Nil(t, err, fmt.Sprintf("Unexpected error: %s", err))
-
-	wrongPolicy := policies.Policy{MFOwnerID: wrongOwnerID.String()}
-	newPolicy := policies.Policy{
-		ID:        policy.ID,
-		Name:      nameID,
-		MFOwnerID: policy.MFOwnerID,
-	}
-
-	cases := map[string]struct {
-		pol        policies.Policy
-		token      string
-		format     string
-		policyData string
-		err        error
-	}{
-		"update a existing policy": {
-			pol:        newPolicy,
-			token:      token,
-			format:     format,
-			policyData: policy_data,
-			err:        nil,
-		},
-		"update policy with wrong credentials": {
-			pol:        newPolicy,
-			token:      "invalidToken",
-			format:     format,
-			policyData: policy_data,
-			err:        policies.ErrUnauthorizedAccess,
-		},
-		"update a non-existing policy": {
-			pol:        wrongPolicy,
-			token:      token,
-			format:     format,
-			policyData: policy_data,
-			err:        policies.ErrNotFound,
-		},
-		"update a existing policy with invalid format": {
-			pol:        newPolicy,
-			token:      token,
-			format:     "invalid",
-			policyData: policy_data,
-			err:        policies.ErrValidatePolicy,
-		},
-		"update a existing policy with invalid policy_data": {
-			pol:        newPolicy,
-			token:      token,
-			format:     format,
-			policyData: "invalid",
-			err:        policies.ErrValidatePolicy,
-		},
-	}
-
-	for desc, tc := range cases {
-		t.Run(desc, func(t *testing.T) {
-			res, err := svc.EditPolicy(context.Background(), tc.token, tc.pol, tc.format, tc.policyData)
-			if err == nil {
-				assert.Equal(t, tc.pol.Name.String(), res.Name.String(), fmt.Sprintf("%s: expected name %s got %s", desc, tc.pol.Name.String(), res.Name.String()))
-			}
-			assert.True(t, errors.Contains(err, tc.err), fmt.Sprintf("%s: expected error %d got %d", desc, tc.err, err))
-		})
-	}
-
-}
-
-func TestRemovePolicy(t *testing.T) {
-	users := flmocks.NewAuthService(map[string]string{token: email})
-	svc := newService(users)
-
-	plcy := createPolicy(t, svc, "policy")
-
-	cases := map[string]struct {
-		id    string
-		token string
-		err   error
-	}{
-		"Remove a existing policy": {
-			id:    plcy.ID,
-			token: token,
-			err:   nil,
-		},
-		"delete non-existent policy": {
-			id:    wrongID,
-			token: token,
-			err:   nil,
-		},
-		"delete policy with wrong credentials": {
-			id:    plcy.ID,
-			token: invalidToken,
-			err:   policies.ErrUnauthorizedAccess,
->>>>>>> a99ab414
-		},
-	}
-
-	for desc, tc := range cases {
-		t.Run(desc, func(t *testing.T) {
-<<<<<<< HEAD
+		},
+	}
+
+	for desc, tc := range cases {
+		t.Run(desc, func(t *testing.T) {
 			_, err := svc.AddPolicy(context.Background(), tc.token, tc.policy, tc.format, policy_data)
 			assert.True(t, errors.Contains(err, tc.err), fmt.Sprintf("%s: expected %s got %s", desc, err, tc.err))
 			t.Log(tc.token)
-=======
-			err := svc.RemovePolicy(context.Background(), tc.token, tc.id)
-			assert.True(t, errors.Contains(err, tc.err), fmt.Sprintf("%s: expected %s got %s", desc, tc.err, err))
->>>>>>> a99ab414
 		})
 	}
 }
