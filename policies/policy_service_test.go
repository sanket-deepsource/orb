--- conflicted
+++ resolved
@@ -331,7 +331,53 @@
 
 }
 
-<<<<<<< HEAD
+func TestCreatePolicy(t *testing.T) {
+	users := flmocks.NewAuthService(map[string]string{token: email})
+	svc := newService(users)
+
+	ownerID, err := uuid.NewV4()
+	require.Nil(t, err, fmt.Sprintf("unexpect error: %s", err))
+
+	nameID, _ := types.NewIdentifier("my-policy")
+	require.Nil(t, err, fmt.Sprintf("unexpected error: %s", err))
+
+	policy := policies.Policy{
+		Name:        nameID,
+		MFOwnerID:   ownerID.String(),
+		Description: "An example policy",
+		Backend:     "pktvisor",
+		Version:     0,
+		OrbTags:     map[string]string{"region": "eu"},
+	}
+
+	cases := map[string]struct {
+		policy policies.Policy
+		format string
+		token  string
+		err    error
+	}{
+		"create a new policy": {
+			policy: policy,
+			format: format,
+			token:  token,
+			err:    nil,
+		},
+		"create a policy with an invalid token": {
+			policy: policy,
+			token:  invalidToken,
+			err:    policies.ErrUnauthorizedAccess,
+		},
+	}
+
+	for desc, tc := range cases {
+		t.Run(desc, func(t *testing.T) {
+			_, err := svc.AddPolicy(context.Background(), tc.token, tc.policy, tc.format, policy_data)
+			assert.True(t, errors.Contains(err, tc.err), fmt.Sprintf("%s: expected %s got %s", desc, err, tc.err))
+			t.Log(tc.token)
+		})
+	}
+}
+
 
 func TestValidateDataset(t *testing.T) {
 	var nameID, _ = types.NewIdentifier("my-dataset")
@@ -392,56 +438,13 @@
 			dataset: datasetInvalidAgentGroupID,
 			token:   token,
 			err:     policies.ErrMalformedEntity,
-=======
-func TestCreatePolicy(t *testing.T) {
-	users := flmocks.NewAuthService(map[string]string{token: email})
-	svc := newService(users)
-
-	ownerID, err := uuid.NewV4()
-	require.Nil(t, err, fmt.Sprintf("unexpect error: %s", err))
-
-	nameID, _ := types.NewIdentifier("my-policy")
-	require.Nil(t, err, fmt.Sprintf("unexpected error: %s", err))
-
-	policy := policies.Policy{
-		Name:        nameID,
-		MFOwnerID:   ownerID.String(),
-		Description: "An example policy",
-		Backend:     "pktvisor",
-		Version:     0,
-		OrbTags:     map[string]string{"region": "eu"},
-	}
-
-	cases := map[string]struct {
-		policy policies.Policy
-		format string
-		token  string
-		err    error
-	}{
-		"create a new policy": {
-			policy: policy,
-			format: format,
-			token:  token,
-			err:    nil,
-		},
-		"create a policy with an invalid token": {
-			policy: policy,
-			token:  invalidToken,
-			err:    policies.ErrUnauthorizedAccess,
->>>>>>> 2717c767
-		},
-	}
-
-	for desc, tc := range cases {
-		t.Run(desc, func(t *testing.T) {
-<<<<<<< HEAD
+		},
+	}
+
+	for desc, tc := range cases {
+		t.Run(desc, func(t *testing.T) {
 			_, err := svc.ValidateDataset(context.Background(), tc.token, tc.dataset)
 			assert.True(t, errors.Contains(err, tc.err), fmt.Sprintf("%s: expected %s got %s", desc, tc.err, err))
-=======
-			_, err := svc.AddPolicy(context.Background(), tc.token, tc.policy, tc.format, policy_data)
-			assert.True(t, errors.Contains(err, tc.err), fmt.Sprintf("%s: expected %s got %s", desc, err, tc.err))
-			t.Log(tc.token)
->>>>>>> 2717c767
 		})
 	}
 }
