--- conflicted
+++ resolved
@@ -36,10 +36,7 @@
 // Mfx - Auth and Profile pages
 import { BreadcrumbModule } from 'xng-breadcrumb';
 import { NgxDatatableModule } from '@swimlane/ngx-datatable';
-<<<<<<< HEAD
-=======
 import { ProfileComponent } from 'app/pages/profile/profile.component';
->>>>>>> ef735385
 
 export const MQTT_SERVICE_OPTIONS: IMqttServiceOptions = {
   connectOnCreate: false,
@@ -80,14 +77,11 @@
     NbButtonModule,
     BreadcrumbModule,
     NgxDatatableModule,
-<<<<<<< HEAD
-=======
     NbAlertModule,
     NbCheckboxModule,
     NbLayoutModule,
     NbAlertModule,
     NbCheckboxModule,
->>>>>>> ef735385
   ],
   bootstrap: [AppComponent],
   // Mfx dependencies
