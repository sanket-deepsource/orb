// Copyright (c) Mainflux
// SPDX-License-Identifier: Apache-2.0

// Adapted for Orb project, modifications licensed under MPL v. 2.0:
/* This Source Code Form is subject to the terms of the Mozilla Public
 * License, v. 2.0. If a copy of the MPL was not distributed with this
 * file, You can obtain one at https://mozilla.org/MPL/2.0/. */

package policies

import (
	"context"
	"fmt"
	"github.com/gofrs/uuid"
<<<<<<< HEAD
=======
	"github.com/ns1labs/orb/fleet/pb"
>>>>>>> 9de333f4
	"github.com/ns1labs/orb/pkg/errors"
	"github.com/ns1labs/orb/policies/backend"
	sinkpb "github.com/ns1labs/orb/sinks/pb"
)

var (
	ErrCreatePolicy            = errors.New("failed to create policy")
	ErrValidatePolicy          = errors.New("failed to validate policy")
	ErrCreateDataset           = errors.New("failed to create dataset")
	ErrInactivateDataset       = errors.New("failed to inactivate dataset")
	ErrUpdateEntity            = errors.New("failed to update entity")
	ErrRemoveEntity            = errors.New("failed to remove entity")
	ErrMalformedEntity         = errors.New("malformed entity")
	ErrNotFound                = errors.New("non-existent entity")
	ErrUnauthorizedAccess      = errors.New("missing or invalid credentials provided")
	ErrNotifyAgentGroupChannel = errors.New("failed to notify agent group channel")
)

func (s policiesService) ListPolicies(ctx context.Context, token string, pm PageMetadata) (Page, error) {
	ownerID, err := s.identify(token)
	if err != nil {
		return Page{}, err
	}
	return s.repo.RetrieveAll(ctx, ownerID, pm)
}

func (s policiesService) ListPoliciesByGroupIDInternal(ctx context.Context, groupIDs []string, ownerID string) ([]PolicyInDataset, error) {
	if len(groupIDs) == 0 || ownerID == "" {
		return nil, ErrMalformedEntity
	}
	return s.repo.RetrievePoliciesByGroupID(ctx, groupIDs, ownerID)
}

func (s policiesService) ViewPolicyByIDInternal(ctx context.Context, policyID string, ownerID string) (Policy, error) {
	if policyID == "" || ownerID == "" {
		return Policy{}, ErrMalformedEntity
	}
	return s.repo.RetrievePolicyByID(ctx, policyID, ownerID)
}

func (s policiesService) AddDataset(ctx context.Context, token string, d Dataset) (Dataset, error) {
	mfOwnerID, err := s.identify(token)
	if err != nil {
		return Dataset{}, err
	}

	d.MFOwnerID = mfOwnerID

	id, err := s.repo.SaveDataset(ctx, d)
	if err != nil {
		return Dataset{}, errors.Wrap(ErrCreateDataset, err)
	}
	d.ID = id
	return d, nil
}

func (s policiesService) InactivateDatasetByGroupID(ctx context.Context, groupID string, token string) error {
	ownerID, err := s.identify(token)
	if err != nil {
		return err
	}

	if groupID == "" {
		return ErrMalformedEntity
	}
	return s.repo.InactivateDatasetByGroupID(ctx, groupID, ownerID)
}

func (s policiesService) AddPolicy(ctx context.Context, token string, p Policy, format string, policyData string) (Policy, error) {

	mfOwnerID, err := s.identify(token)
	if err != nil {
		return Policy{}, err
	}

	err = validatePolicyBackend(&p, format, policyData)
	if err != nil {
		return Policy{}, err
	}

	p.MFOwnerID = mfOwnerID

	id, err := s.repo.SavePolicy(ctx, p)
	if err != nil {
		return Policy{}, errors.Wrap(ErrCreatePolicy, err)
	}
	p.ID = id
	return p, nil
}

func (s policiesService) ViewPolicyByID(ctx context.Context, token string, policyID string) (Policy, error) {
	ownerID, err := s.identify(token)
	if err != nil {
		return Policy{}, err
	}

	res, err := s.repo.RetrievePolicyByID(ctx, policyID, ownerID)
	if err != nil {
		return Policy{}, err
	}
	return res, nil
}

func (s policiesService) EditPolicy(ctx context.Context, token string, pol Policy, format string, policyData string) (Policy, error) {
	ownerID, err := s.identify(token)
	if err != nil {
		return Policy{}, err
	}

	// Used to get the policy backend and validate it
	plcy, err := s.repo.RetrievePolicyByID(ctx, pol.ID, ownerID)
	if err != nil {
		return Policy{}, err
	}
	pol.Backend = plcy.Backend
	pol.MFOwnerID = ownerID
	pol.Version = plcy.Version

	err = validatePolicyBackend(&pol, format, policyData)
	if err != nil {
		return Policy{}, err
	}
	pol.Version++
	err = s.repo.UpdatePolicy(ctx, ownerID, pol)
	if err != nil {
		return Policy{}, err
	}

	// Used to return the updated policy
	res, err := s.repo.RetrievePolicyByID(ctx, pol.ID, ownerID)
	if err != nil {
		return Policy{}, err
	}

	return res, nil
}

func (s policiesService) ListDatasetsByPolicyIDInternal(ctx context.Context, policyID string, token string) ([]Dataset, error) {
	ownerID, err := s.identify(token)
	if err != nil {
		return nil, err
	}

	res, err := s.repo.RetrieveDatasetsByPolicyID(ctx, policyID, ownerID)
	if err != nil {
		return nil, err
	}
	return res, nil
}

func (s policiesService) RemovePolicy(ctx context.Context, token string, policyID string) error {
	ownerID, err := s.identify(token)
	if err != nil {
		return err
	}
	err = s.repo.DeletePolicy(ctx, ownerID, policyID)
	if err != nil {
		return err
	}

	err = s.repo.InactivateDatasetByPolicyID(ctx, policyID, ownerID)
	if err != nil {
		return err
	}

	return nil
}

func validatePolicyBackend(p *Policy, format string, policyData string) (err error) {
	if !backend.HaveBackend(p.Backend) {
		return errors.Wrap(ErrValidatePolicy, errors.New(fmt.Sprintf("unsupported backend: '%s'", p.Backend)))
	}

	if p.Policy == nil {
		// if not already in json, make sure the back end can convert it
		if !backend.GetBackend(p.Backend).SupportsFormat(format) {
			return errors.Wrap(ErrValidatePolicy,
				errors.New(fmt.Sprintf("unsupported policy format '%s' for given backend '%s'", format, p.Backend)))
		}

		p.Policy, err = backend.GetBackend(p.Backend).ConvertFromFormat(format, policyData)
		if err != nil {
			return errors.Wrap(ErrValidatePolicy, err)
		}
	}

	err = backend.GetBackend(p.Backend).Validate(p.Policy)
	if err != nil {
		return errors.Wrap(ErrCreatePolicy, err)
	}
	return nil
}

func (s policiesService) ValidatePolicy(ctx context.Context, token string, p Policy, format string, policyData string) (Policy, error) {

	mfOwnerID, err := s.identify(token)
	if err != nil {
		return Policy{}, err
	}

	err = validatePolicyBackend(&p, format, policyData)
	if err != nil {
		return p, errors.Wrap(ErrCreatePolicy, err)
	}

	p.MFOwnerID = mfOwnerID

	return p, nil
}
<<<<<<< HEAD

func (s policiesService) EditDataset(ctx context.Context, token string, ds Dataset) (Dataset, error) {
	mfOwnerID, err := s.identify(token)
	if err != nil {
		return Dataset{}, err
	}
	ds.MFOwnerID = mfOwnerID
	err = s.repo.UpdateDataset(ctx, mfOwnerID, ds)
	if err != nil {
		return Dataset{}, err
	}
	// TODO after merge the other branches retrieve a dataset by id
	return ds, nil
}

func (s policiesService) RemoveDataset(ctx context.Context, token string, dsID string) error {
	mfOwnerID, err := s.identify(token)
	if err != nil {
		return err
	}
	err = s.repo.DeleteDataset(ctx, mfOwnerID, dsID)
	if err != nil {
		return err
	}
	return nil
}

=======
>>>>>>> 9de333f4
func (s policiesService) ValidateDataset(ctx context.Context, token string, d Dataset) (Dataset, error) {
	mfOwnerID, err := s.identify(token)
	if err != nil {
		return Dataset{}, err
	}

	d.MFOwnerID = mfOwnerID

<<<<<<< HEAD
	if len(d.SinkIDs) == 0{
		return Dataset{}, ErrMalformedEntity
	}
	for _, i := range d.SinkIDs {
		_, err = uuid.FromString(i)
		if err != nil {
			fmt.Println("invalid sink id")
			return Dataset{}, ErrMalformedEntity
		}
=======
	_, err = uuid.FromString(d.SinkID)
	if err != nil {
		fmt.Println("invalid sink id")
		return Dataset{}, ErrMalformedEntity
	}

	_, err = s.sinksGrpcClient.RetrieveSink(ctx, &sinkpb.SinkByIDReq{
		SinkID:  d.SinkID,
		OwnerID: mfOwnerID,
	})
	if err != nil {
		return Dataset{}, err
>>>>>>> 9de333f4
	}

	_, err = uuid.FromString(d.PolicyID)
	if err != nil {
		fmt.Println("invalid policy id")
		return Dataset{}, ErrMalformedEntity
	}

<<<<<<< HEAD
=======
	_, err = s.repo.RetrievePolicyByID(ctx, d.PolicyID, mfOwnerID)
	if err != nil {
		return Dataset{}, err
	}

>>>>>>> 9de333f4
	_, err = uuid.FromString(d.AgentGroupID)
	if err != nil {
		fmt.Println("invalid agent group id")
		return Dataset{}, ErrMalformedEntity
	}

<<<<<<< HEAD
=======
	_, err = s.fleetGrpcClient.RetrieveAgentGroup(ctx, &pb.AgentGroupByIDReq{
		AgentGroupID: d.AgentGroupID,
		OwnerID:      mfOwnerID,
	})
	if err != nil {
		return Dataset{}, err
	}

>>>>>>> 9de333f4
	return d, nil
}<|MERGE_RESOLUTION|>--- conflicted
+++ resolved
@@ -12,10 +12,7 @@
 	"context"
 	"fmt"
 	"github.com/gofrs/uuid"
-<<<<<<< HEAD
-=======
 	"github.com/ns1labs/orb/fleet/pb"
->>>>>>> 9de333f4
 	"github.com/ns1labs/orb/pkg/errors"
 	"github.com/ns1labs/orb/policies/backend"
 	sinkpb "github.com/ns1labs/orb/sinks/pb"
@@ -225,7 +222,6 @@
 
 	return p, nil
 }
-<<<<<<< HEAD
 
 func (s policiesService) EditDataset(ctx context.Context, token string, ds Dataset) (Dataset, error) {
 	mfOwnerID, err := s.identify(token)
@@ -253,8 +249,6 @@
 	return nil
 }
 
-=======
->>>>>>> 9de333f4
 func (s policiesService) ValidateDataset(ctx context.Context, token string, d Dataset) (Dataset, error) {
 	mfOwnerID, err := s.identify(token)
 	if err != nil {
@@ -263,7 +257,6 @@
 
 	d.MFOwnerID = mfOwnerID
 
-<<<<<<< HEAD
 	if len(d.SinkIDs) == 0{
 		return Dataset{}, ErrMalformedEntity
 	}
@@ -273,11 +266,6 @@
 			fmt.Println("invalid sink id")
 			return Dataset{}, ErrMalformedEntity
 		}
-=======
-	_, err = uuid.FromString(d.SinkID)
-	if err != nil {
-		fmt.Println("invalid sink id")
-		return Dataset{}, ErrMalformedEntity
 	}
 
 	_, err = s.sinksGrpcClient.RetrieveSink(ctx, &sinkpb.SinkByIDReq{
@@ -286,7 +274,6 @@
 	})
 	if err != nil {
 		return Dataset{}, err
->>>>>>> 9de333f4
 	}
 
 	_, err = uuid.FromString(d.PolicyID)
@@ -295,22 +282,17 @@
 		return Dataset{}, ErrMalformedEntity
 	}
 
-<<<<<<< HEAD
-=======
 	_, err = s.repo.RetrievePolicyByID(ctx, d.PolicyID, mfOwnerID)
 	if err != nil {
 		return Dataset{}, err
 	}
 
->>>>>>> 9de333f4
 	_, err = uuid.FromString(d.AgentGroupID)
 	if err != nil {
 		fmt.Println("invalid agent group id")
 		return Dataset{}, ErrMalformedEntity
 	}
 
-<<<<<<< HEAD
-=======
 	_, err = s.fleetGrpcClient.RetrieveAgentGroup(ctx, &pb.AgentGroupByIDReq{
 		AgentGroupID: d.AgentGroupID,
 		OwnerID:      mfOwnerID,
@@ -319,6 +301,5 @@
 		return Dataset{}, err
 	}
 
->>>>>>> 9de333f4
 	return d, nil
 }