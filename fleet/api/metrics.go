/* This Source Code Form is subject to the terms of the Mozilla Public
 * License, v. 2.0. If a copy of the MPL was not distributed with this
 * file, You can obtain one at https://mozilla.org/MPL/2.0/. */

package api

import (
	"context"
	"github.com/go-kit/kit/metrics"
	"github.com/ns1labs/orb/fleet"
)

var _ fleet.Service = (*metricsMiddleware)(nil)

type metricsMiddleware struct {
	counter metrics.Counter
	latency metrics.Histogram
	svc     fleet.Service
}

func (m metricsMiddleware) ViewAgentByID(ctx context.Context, token string, thingID string) (fleet.Agent, error) {
	return m.svc.ViewAgentByID(ctx, token, thingID)
}

func (m metricsMiddleware) EditAgent(ctx context.Context, token string, agent fleet.Agent) (fleet.Agent, error) {
	return m.svc.EditAgent(ctx, token, agent)
}

func (m metricsMiddleware) ViewAgentGroupByIDInternal(ctx context.Context, groupID string, ownerID string) (fleet.AgentGroup, error) {
	return m.svc.ViewAgentGroupByIDInternal(ctx, groupID, ownerID)
}

func (m metricsMiddleware) ViewAgentGroupByID(ctx context.Context, token string, groupID string) (fleet.AgentGroup, error) {
	return m.svc.ViewAgentGroupByID(ctx, token, groupID)
}

func (m metricsMiddleware) ListAgentGroups(ctx context.Context, token string, pm fleet.PageMetadata) (fleet.PageAgentGroup, error) {
	return m.svc.ListAgentGroups(ctx, token, pm)
}

func (m metricsMiddleware) EditAgentGroup(ctx context.Context, token string, ag fleet.AgentGroup) (fleet.AgentGroup, error) {
	return m.svc.EditAgentGroup(ctx, token, ag)
}

func (m metricsMiddleware) ListAgents(ctx context.Context, token string, pm fleet.PageMetadata) (fleet.Page, error) {
	return m.svc.ListAgents(ctx, token, pm)
}

func (m metricsMiddleware) CreateAgent(ctx context.Context, token string, a fleet.Agent) (fleet.Agent, error) {
	return m.svc.CreateAgent(ctx, token, a)
}

func (m metricsMiddleware) CreateAgentGroup(ctx context.Context, token string, s fleet.AgentGroup) (fleet.AgentGroup, error) {
	return m.svc.CreateAgentGroup(ctx, token, s)
}

func (m metricsMiddleware) RemoveAgentGroup(ctx context.Context, token string, groupID string) error {
	return m.svc.RemoveAgentGroup(ctx, token, groupID)
}

func (m metricsMiddleware) ValidateAgentGroup(ctx context.Context, token string, s fleet.AgentGroup) (fleet.AgentGroup, error) {
	return m.svc.ValidateAgentGroup(ctx, token, s)
}

<<<<<<< HEAD
func (m metricsMiddleware) RemoveAgent(ctx context.Context, token string, thingID string) error {
	return m.svc.RemoveAgent(ctx, token, thingID)
=======
func (m metricsMiddleware) ValidateAgent(ctx context.Context, token string, a fleet.Agent) (fleet.Agent, error) {
	return m.svc.ValidateAgent(ctx, token, a)
>>>>>>> fba26894
}

// MetricsMiddleware instruments core service by tracking request count and latency.
func MetricsMiddleware(svc fleet.Service, counter metrics.Counter, latency metrics.Histogram) fleet.Service {
	return &metricsMiddleware{
		counter: counter,
		latency: latency,
		svc:     svc,
	}
}<|MERGE_RESOLUTION|>--- conflicted
+++ resolved
@@ -62,13 +62,12 @@
 	return m.svc.ValidateAgentGroup(ctx, token, s)
 }
 
-<<<<<<< HEAD
+func (m metricsMiddleware) ValidateAgent(ctx context.Context, token string, a fleet.Agent) (fleet.Agent, error) {
+	return m.svc.ValidateAgent(ctx, token, a)
+}
+
 func (m metricsMiddleware) RemoveAgent(ctx context.Context, token string, thingID string) error {
 	return m.svc.RemoveAgent(ctx, token, thingID)
-=======
-func (m metricsMiddleware) ValidateAgent(ctx context.Context, token string, a fleet.Agent) (fleet.Agent, error) {
-	return m.svc.ValidateAgent(ctx, token, a)
->>>>>>> fba26894
 }
 
 // MetricsMiddleware instruments core service by tracking request count and latency.
