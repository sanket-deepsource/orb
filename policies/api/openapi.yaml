--- conflicted
+++ resolved
@@ -21,23 +21,6 @@
         - $ref: "#/components/parameters/Direction"
       responses:
         '200':
-<<<<<<< HEAD
-          description: 'One page of Policy details'
-          content:
-            application/json:
-              schema:
-                type: array
-                items:
-                  $ref: '#/components/schemas/PolicyBackendResSchema'
-        '500':
-          $ref: "#/components/responses/ServiceErrorRes"
-        default:
-          description: Unexpected error
-          content:
-            application/json:
-              schema:
-                $ref: '#/components/schemas/Error'      
-=======
           $ref: "#/components/responses/PoliciesPageRes"
         '400':
           description: Failed due to malformed query parameters.
@@ -47,7 +30,6 @@
           description: A non-existent entity request.
         '500':
           $ref: "#/components/responses/ServiceErrorRes"
->>>>>>> 804639d9
     post:
       summary: 'Create new Agent Policy'
       operationId: createPolicy
@@ -146,6 +128,7 @@
           description: Missing or invalid content type.
         '500':
           $ref: "#/components/responses/ServiceErrorRes"
+
 components:
   requestBodies:
     PolicyCreateReq:
@@ -165,11 +148,7 @@
   parameters:
     Name:
       name: name
-<<<<<<< HEAD
       description: Name filter. Filtering is performed as a case-insensitive partial match.
-=======
-      description: Name filter. Filtering is perfomed as a case-insensitive partial match.
->>>>>>> 804639d9
       in: query
       schema:
         type: string
@@ -234,7 +213,6 @@
     DatasetId:
       name: id
       description: Unique Dataset identifier.
-<<<<<<< HEAD
       in: path
       schema:
         type: string
@@ -282,6 +260,8 @@
           type: object
           description: User defined key/values for organization and searching
           example:
+            region: eu
+            node_type: dns
 
     PolicyCreateReqSchema:
       type: object
@@ -292,7 +272,6 @@
         - version
         - policy
         - tags
-        - config
       properties:
         name:
           type: string
@@ -306,6 +285,8 @@
           type: object
           description: User defined key/values for organization and searching
           example:
+            region: eu
+            node_type: dns
 
         backend:
           type: string
@@ -376,6 +357,8 @@
           type: object
           description: User defined key/values for organization and searching
           example:
+            region: eu
+            node_type: dns
         backend:
           type: string
           example: pktvisor
@@ -437,7 +420,4 @@
           type: integer
           format: int32
         message:
-          type: string
-=======
-      in: path
->>>>>>> 804639d9
+          type: string