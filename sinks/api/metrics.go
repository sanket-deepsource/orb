/* This Source Code Form is subject to the terms of the Mozilla Public
 * License, v. 2.0. If a copy of the MPL was not distributed with this
 * file, You can obtain one at https://mozilla.org/MPL/2.0/. */

package api

import (
	"context"
	"github.com/go-kit/kit/metrics"
	"github.com/ns1labs/orb/sinks"
	"github.com/ns1labs/orb/sinks/backend"
)

var _ sinks.Service = (*metricsMiddleware)(nil)

type metricsMiddleware struct {
	counter metrics.Counter
	latency metrics.Histogram
	svc     sinks.Service
}

func (m metricsMiddleware) ListSinks(ctx context.Context, token string, pm sinks.PageMetadata) (_ sinks.Page, err error) {
	return m.svc.ListSinks(ctx, token, pm)
}

func (m metricsMiddleware) CreateSink(ctx context.Context, token string, s sinks.Sink) (sinks.Sink, error) {
	return m.svc.CreateSink(ctx, token, s)
}

<<<<<<< HEAD
=======
func (m metricsMiddleware) UpdateSink(ctx context.Context, token string, s sinks.Sink) (err error) {
	return m.svc.UpdateSink(ctx, token, s)
}

func (m metricsMiddleware) ListSinks(ctx context.Context, token string, pm sinks.PageMetadata) (_ sinks.Page, err error) {
	return m.svc.ListSinks(ctx, token, pm)
}

>>>>>>> 45868a34
func (m metricsMiddleware) ListBackends(ctx context.Context, token string) (_ []string, err error) {
	return m.svc.ListBackends(ctx, token)
}

<<<<<<< HEAD
func (m metricsMiddleware) DeleteSink(ctx context.Context, token string, id string) error {
	return m.svc.DeleteSink(ctx, token, id)
}
=======
func (m metricsMiddleware) ViewBackend(ctx context.Context, token string, key string) (_ backend.Backend, err error) {
	return m.svc.ViewBackend(ctx, token, key)
}

func (m metricsMiddleware) ViewSink(ctx context.Context, token string, key string) (_ sinks.Sink, err error) {
	return m.svc.ViewSink(ctx, token, key)
}

>>>>>>> 45868a34
// MetricsMiddleware instruments core service by tracking request count and latency.
func MetricsMiddleware(svc sinks.Service, counter metrics.Counter, latency metrics.Histogram) sinks.Service {
	return &metricsMiddleware{
		counter: counter,
		latency: latency,
		svc:     svc,
	}
}<|MERGE_RESOLUTION|>--- conflicted
+++ resolved
@@ -19,16 +19,10 @@
 	svc     sinks.Service
 }
 
-func (m metricsMiddleware) ListSinks(ctx context.Context, token string, pm sinks.PageMetadata) (_ sinks.Page, err error) {
-	return m.svc.ListSinks(ctx, token, pm)
-}
-
 func (m metricsMiddleware) CreateSink(ctx context.Context, token string, s sinks.Sink) (sinks.Sink, error) {
 	return m.svc.CreateSink(ctx, token, s)
 }
 
-<<<<<<< HEAD
-=======
 func (m metricsMiddleware) UpdateSink(ctx context.Context, token string, s sinks.Sink) (err error) {
 	return m.svc.UpdateSink(ctx, token, s)
 }
@@ -37,16 +31,10 @@
 	return m.svc.ListSinks(ctx, token, pm)
 }
 
->>>>>>> 45868a34
 func (m metricsMiddleware) ListBackends(ctx context.Context, token string) (_ []string, err error) {
 	return m.svc.ListBackends(ctx, token)
 }
 
-<<<<<<< HEAD
-func (m metricsMiddleware) DeleteSink(ctx context.Context, token string, id string) error {
-	return m.svc.DeleteSink(ctx, token, id)
-}
-=======
 func (m metricsMiddleware) ViewBackend(ctx context.Context, token string, key string) (_ backend.Backend, err error) {
 	return m.svc.ViewBackend(ctx, token, key)
 }
@@ -55,7 +43,10 @@
 	return m.svc.ViewSink(ctx, token, key)
 }
 
->>>>>>> 45868a34
+func (m metricsMiddleware) DeleteSink(ctx context.Context, token string, id string) error {
+	return m.svc.DeleteSink(ctx, token, id)
+}
+
 // MetricsMiddleware instruments core service by tracking request count and latency.
 func MetricsMiddleware(svc sinks.Service, counter metrics.Counter, latency metrics.Histogram) sinks.Service {
 	return &metricsMiddleware{
