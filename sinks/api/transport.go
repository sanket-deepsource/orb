--- conflicted
+++ resolved
@@ -44,9 +44,6 @@
 		kitot.TraceServer(tracer, "create_sink")(addEndpoint(svc)),
 		decodeAddRequest,
 		types.EncodeResponse,
-<<<<<<< HEAD
-		opts...))
-=======
 		opts...,
 	))
 	r.Put("/sinks/:id", kithttp.NewServer(
@@ -55,44 +52,35 @@
 		types.EncodeResponse,
 		opts...,
 	))
->>>>>>> 45868a34
 	r.Get("/sinks", kithttp.NewServer(
 		kitot.TraceServer(tracer, "list_sinks")(listSinksEndpoint(svc)),
 		decodeList,
 		types.EncodeResponse,
-<<<<<<< HEAD
 		opts...))
+	r.Get("/features/sinks", kithttp.NewServer(
+		kitot.TraceServer(tracer, "list_backends")(listBackendsEndpoint(svc)),
+		decodeListBackends,
+		types.EncodeResponse,
+		opts...,
+	))
+	r.Get("/features/sinks/:id", kithttp.NewServer(
+		kitot.TraceServer(tracer, "view_backend")(viewBackendEndpoint(svc)),
+		decodeView,
+		types.EncodeResponse,
+		opts...,
+	))
+	r.Get("/sinks/:id", kithttp.NewServer(
+		kitot.TraceServer(tracer, "view_sink")(viewSinkEndpoint(svc)),
+		decodeView,
+		types.EncodeResponse,
+		opts...,
+	))
 	r.Delete("/sinks/:id", kithttp.NewServer(
 		kitot.TraceServer(tracer, "delete_sink")(deleteSinkEndpoint(svc)),
 		decodeDeleteRequest,
 		types.EncodeResponse,
-		opts...))
-=======
-		opts...,
-	))
->>>>>>> 45868a34
-	r.Get("/features/sinks", kithttp.NewServer(
-		kitot.TraceServer(tracer, "list_backends")(listBackendsEndpoint(svc)),
-		decodeListBackends,
-		types.EncodeResponse,
-<<<<<<< HEAD
-		opts...))
-=======
-		opts...,
-	))
-	r.Get("/features/sinks/:id", kithttp.NewServer(
-		kitot.TraceServer(tracer, "view_backend")(viewBackendEndpoint(svc)),
-		decodeView,
-		types.EncodeResponse,
-		opts...,
-	))
-	r.Get("/sinks/:id", kithttp.NewServer(
-		kitot.TraceServer(tracer, "view_sink")(viewSinkEndpoint(svc)),
-		decodeView,
-		types.EncodeResponse,
-		opts...,
-	))
->>>>>>> 45868a34
+		opts...,
+	))
 
 	r.GetFunc("/version", orb.Version(svcName))
 	r.Handle("/metrics", promhttp.Handler())
@@ -113,9 +101,6 @@
 	return req, nil
 }
 
-<<<<<<< HEAD
-func decodeListBackends(_ context.Context, r *http.Request)(interface{}, error) {
-=======
 func decodeEditRequest(_ context.Context, r *http.Request) (interface{}, error) {
 	if !strings.Contains(r.Header.Get("Content-Type"), "application/json") {
 		return nil, errors.ErrUnsupportedContentType
@@ -144,7 +129,6 @@
 }
 
 func decodeListBackends(_ context.Context, r *http.Request) (interface{}, error) {
->>>>>>> 45868a34
 	if !strings.Contains(r.Header.Get("Content-Type"), "application/json") {
 		return nil, errors.ErrUnsupportedContentType
 	}
@@ -198,18 +182,15 @@
 	return req, nil
 }
 
-<<<<<<< HEAD
 func decodeDeleteRequest(_ context.Context, r *http.Request) (interface{}, error) {
 	req := deleteSinkReq{
 		token: r.Header.Get("Authorization"),
-		id: bone.GetValue(r, "id"),
-	}
-
-	return req, nil
-}
-
-=======
->>>>>>> 45868a34
+		id:    bone.GetValue(r, "id"),
+	}
+
+	return req, nil
+}
+
 func encodeError(_ context.Context, err error, w http.ResponseWriter) {
 	switch errorVal := err.(type) {
 	case errors.Error:
