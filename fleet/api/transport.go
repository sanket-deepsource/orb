/* This Source Code Form is subject to the terms of the Mozilla Public
 * License, v. 2.0. If a copy of the MPL was not distributed with this
 * file, You can obtain one at https://mozilla.org/MPL/2.0/. */

package api

import (
	"context"
	"encoding/json"
	kitot "github.com/go-kit/kit/tracing/opentracing"
	kithttp "github.com/go-kit/kit/transport/http"
	"github.com/go-zoo/bone"
	"github.com/mainflux/mainflux/things"
	"github.com/ns1labs/orb"
	"github.com/ns1labs/orb/fleet"
	"github.com/ns1labs/orb/internal/httputil"
	"github.com/ns1labs/orb/pkg/db"
	"github.com/ns1labs/orb/pkg/errors"
	"github.com/ns1labs/orb/pkg/types"
	"github.com/opentracing/opentracing-go"
	"github.com/prometheus/client_golang/prometheus/promhttp"
	"io"
	"net/http"
	"strings"
)

const (
	contentType = "application/json"
	offsetKey   = "offset"
	limitKey    = "limit"
	nameKey     = "name"
	orderKey    = "order"
	dirKey      = "dir"
	metadataKey = "metadata"
	defOffset   = 0
	defLimit    = 10
)

func MakeHandler(tracer opentracing.Tracer, svcName string, svc fleet.Service) http.Handler {
	opts := []kithttp.ServerOption{
		kithttp.ServerErrorEncoder(encodeError),
	}

	r := bone.New()

	r.Post("/agent_groups", kithttp.NewServer(
		kitot.TraceServer(tracer, "create_agent_group")(addAgentGroupEndpoint(svc)),
		decodeAddAgentGroup,
		types.EncodeResponse,
		opts...))
	r.Get("/agent_groups", kithttp.NewServer(
		kitot.TraceServer(tracer, "list_agent_group")(listAgentGroupsEndpoint(svc)),
		decodeList,
		types.EncodeResponse,
		opts...))
	r.Get("/agent_groups/:id", kithttp.NewServer(
		kitot.TraceServer(tracer, "view_agent_group")(viewAgentGroupEndpoint(svc)),
		decodeView,
		types.EncodeResponse,
		opts...))
	r.Put("/agent_groups/:id", kithttp.NewServer(
		kitot.TraceServer(tracer, "edit_agent_group")(updateAgentGroupEndpoint(svc)),
		decodeAgentGroupUpdate,
		types.EncodeResponse,
		opts...))
<<<<<<< HEAD
=======
	r.Delete("/agent_groups/:id", kithttp.NewServer(
		kitot.TraceServer(tracer, "delete_agent_group")(removeAgentGroupEndpoint(svc)),
		decodeView,
		types.EncodeResponse,
		opts...))
>>>>>>> aa863b00

	r.Post("/agents", kithttp.NewServer(
		kitot.TraceServer(tracer, "create_agent")(addAgentEndpoint(svc)),
		decodeAddAgent,
		types.EncodeResponse,
		opts...))
	r.Get("/agents", kithttp.NewServer(
		kitot.TraceServer(tracer, "list_agents")(listAgentsEndpoint(svc)),
		decodeList,
		types.EncodeResponse,
		opts...))

	r.GetFunc("/version", orb.Version(svcName))
	r.Handle("/metrics", promhttp.Handler())

	return r
}

func decodeAddAgentGroup(_ context.Context, r *http.Request) (interface{}, error) {
	if !strings.Contains(r.Header.Get("Content-Type"), "application/json") {
		return nil, errors.ErrUnsupportedContentType
	}

	req := addAgentGroupReq{token: r.Header.Get("Authorization")}
	if err := json.NewDecoder(r.Body).Decode(&req); err != nil {
		return nil, errors.Wrap(errors.ErrMalformedEntity, err)
	}

	return req, nil
}

func decodeView(_ context.Context, r *http.Request) (interface{}, error) {
	if !strings.Contains(r.Header.Get("Content-Type"), "application/json") {
		return nil, errors.ErrUnsupportedContentType
	}
	req := viewResourceReq{
		token: r.Header.Get("Authorization"),
		id:    bone.GetValue(r, "id"),
	}
	return req, nil
}

func decodeAgentGroupUpdate(_ context.Context, r *http.Request) (interface{}, error) {
	if !strings.Contains(r.Header.Get("Content-Type"), contentType) {
		return nil, errors.ErrUnsupportedContentType
	}

	req := updateAgentGroupReq{
		token: r.Header.Get("Authorization"),
		id:    bone.GetValue(r, "id"),
	}
	if err := json.NewDecoder(r.Body).Decode(&req); err != nil {
<<<<<<< HEAD
		return nil, errors.Wrap(fleet.ErrMalformedEntity, err)
=======
		return nil, errors.Wrap(things.ErrMalformedEntity, err)
>>>>>>> aa863b00
	}

	return req, nil
}

func decodeAddAgent(_ context.Context, r *http.Request) (interface{}, error) {
	if !strings.Contains(r.Header.Get("Content-Type"), "application/json") {
		return nil, errors.ErrUnsupportedContentType
	}

	req := addAgentReq{token: r.Header.Get("Authorization")}
	if err := json.NewDecoder(r.Body).Decode(&req); err != nil {
		return nil, errors.Wrap(errors.ErrMalformedEntity, err)
	}

	return req, nil
}

func decodeList(_ context.Context, r *http.Request) (interface{}, error) {
	o, err := httputil.ReadUintQuery(r, offsetKey, defOffset)
	if err != nil {
		return nil, err
	}

	l, err := httputil.ReadUintQuery(r, limitKey, defLimit)
	if err != nil {
		return nil, err
	}

	n, err := httputil.ReadStringQuery(r, nameKey, "")
	if err != nil {
		return nil, err
	}

	or, err := httputil.ReadStringQuery(r, orderKey, "")
	if err != nil {
		return nil, err
	}

	d, err := httputil.ReadStringQuery(r, dirKey, "")
	if err != nil {
		return nil, err
	}

	m, err := httputil.ReadMetadataQuery(r, metadataKey, nil)
	if err != nil {
		return nil, err
	}

	req := listResourcesReq{
		token: r.Header.Get("Authorization"),
		pageMetadata: fleet.PageMetadata{
			Offset:   o,
			Limit:    l,
			Name:     n,
			Order:    or,
			Dir:      d,
			Metadata: m,
		},
	}

	return req, nil
}

func encodeError(_ context.Context, err error, w http.ResponseWriter) {
	switch errorVal := err.(type) {
	case errors.Error:
		w.Header().Set("Content-Type", types.ContentType)
		switch {
		case errors.Contains(errorVal, errors.ErrUnauthorizedAccess):
			w.WriteHeader(http.StatusUnauthorized)

		case errors.Contains(errorVal, errors.ErrInvalidQueryParams):
			w.WriteHeader(http.StatusBadRequest)
		case errors.Contains(errorVal, errors.ErrUnsupportedContentType):
			w.WriteHeader(http.StatusUnsupportedMediaType)

		case errors.Contains(errorVal, errors.ErrMalformedEntity):
			w.WriteHeader(http.StatusBadRequest)
		case errors.Contains(errorVal, errors.ErrNotFound):
			w.WriteHeader(http.StatusNotFound)
		case errors.Contains(errorVal, errors.ErrConflict):
			w.WriteHeader(http.StatusConflict)

		case errors.Contains(errorVal, db.ErrScanMetadata):
			w.WriteHeader(http.StatusUnprocessableEntity)

		case errors.Contains(errorVal, fleet.ErrCreateAgentGroup):
			w.WriteHeader(http.StatusBadRequest)

		case errors.Contains(errorVal, io.ErrUnexpectedEOF),
			errors.Contains(errorVal, io.EOF):
			w.WriteHeader(http.StatusBadRequest)

		default:
			w.WriteHeader(http.StatusInternalServerError)
		}
		if errorVal.Msg() != "" {
			if err := json.NewEncoder(w).Encode(types.ErrorRes{Err: errorVal.Msg()}); err != nil {
				w.WriteHeader(http.StatusInternalServerError)
			}
		}
	default:
		w.WriteHeader(http.StatusInternalServerError)
	}
}<|MERGE_RESOLUTION|>--- conflicted
+++ resolved
@@ -10,7 +10,6 @@
 	kitot "github.com/go-kit/kit/tracing/opentracing"
 	kithttp "github.com/go-kit/kit/transport/http"
 	"github.com/go-zoo/bone"
-	"github.com/mainflux/mainflux/things"
 	"github.com/ns1labs/orb"
 	"github.com/ns1labs/orb/fleet"
 	"github.com/ns1labs/orb/internal/httputil"
@@ -63,14 +62,11 @@
 		decodeAgentGroupUpdate,
 		types.EncodeResponse,
 		opts...))
-<<<<<<< HEAD
-=======
 	r.Delete("/agent_groups/:id", kithttp.NewServer(
 		kitot.TraceServer(tracer, "delete_agent_group")(removeAgentGroupEndpoint(svc)),
 		decodeView,
 		types.EncodeResponse,
 		opts...))
->>>>>>> aa863b00
 
 	r.Post("/agents", kithttp.NewServer(
 		kitot.TraceServer(tracer, "create_agent")(addAgentEndpoint(svc)),
@@ -123,11 +119,7 @@
 		id:    bone.GetValue(r, "id"),
 	}
 	if err := json.NewDecoder(r.Body).Decode(&req); err != nil {
-<<<<<<< HEAD
 		return nil, errors.Wrap(fleet.ErrMalformedEntity, err)
-=======
-		return nil, errors.Wrap(things.ErrMalformedEntity, err)
->>>>>>> aa863b00
 	}
 
 	return req, nil
