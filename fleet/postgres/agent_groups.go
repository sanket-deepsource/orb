--- conflicted
+++ resolved
@@ -217,9 +217,6 @@
 }
 
 func (a agentGroupRepository) Update(ctx context.Context, ownerID string, group fleet.AgentGroup) (fleet.AgentGroup, error) {
-<<<<<<< HEAD
-	panic("implement me")
-=======
 	q := `UPDATE agent_groups SET name = :name, description = :description, tags = :tags WHERE mf_owner_id = :mf_owner_id AND id = :id;`
 	groupDB, err := toDBAgentGroup(group)
 	if err != nil {
@@ -261,7 +258,6 @@
 	}
 
 	return agMatchs, nil
->>>>>>> aa863b00
 }
 
 func (a agentGroupRepository) RetrieveAllByAgent(ctx context.Context, ag fleet.Agent) ([]fleet.AgentGroup, error) {
