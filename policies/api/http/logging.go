--- conflicted
+++ resolved
@@ -18,8 +18,6 @@
 	svc    policies.Service
 }
 
-<<<<<<< HEAD
-=======
 func (l loggingMiddleware) RemovePolicy(ctx context.Context, token string, policyID string) (err error) {
 	defer func(begin time.Time) {
 		if err != nil {
@@ -48,7 +46,6 @@
 	return l.svc.ListDatasetsByPolicyIDInternal(ctx, policyID, token)
 }
 
->>>>>>> 7fa2123b
 func (l loggingMiddleware) EditPolicy(ctx context.Context, token string, pol policies.Policy, format string, policyData string) (_ policies.Policy, err error) {
 	defer func(begin time.Time) {
 		if err != nil {
