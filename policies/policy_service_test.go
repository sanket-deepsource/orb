package policies_test

import (
	"context"
	"fmt"
	"github.com/gofrs/uuid"
	"github.com/mainflux/mainflux"
	flmocks "github.com/ns1labs/orb/fleet/mocks"
	"github.com/ns1labs/orb/pkg/errors"
	"github.com/ns1labs/orb/pkg/types"
	policies "github.com/ns1labs/orb/policies"
	plmocks "github.com/ns1labs/orb/policies/mocks"
	"github.com/stretchr/testify/assert"
	"github.com/stretchr/testify/require"
	"testing"
)

const (
	token        = "token"
	invalidToken = "invalid"
	email        = "user@example.com"
	format       = "yaml"
	policy_data  = `version: "1.0"
visor:
  taps:
    anycast:
      type: pcap
      config:
        iface: eth0`
	limit   = 10
	wrongID = "28ea82e7-0224-4798-a848-899a75cdc650"
)

func newService(auth mainflux.AuthServiceClient) policies.Service {
	policyRepo := plmocks.NewPoliciesRepository()
	return policies.New(nil, auth, policyRepo)
}

func TestRetrievePolicyByID(t *testing.T) {
	users := flmocks.NewAuthService(map[string]string{token: email})
	svc := newService(users)

	policy := createPolicy(t, svc, "policy")

	cases := map[string]struct {
		id    string
		token string
		err   error
	}{
		"view a existing policy": {
			id:    policy.ID,
			token: token,
			err:   nil,
		},
		"view policy with wrong credentials": {
			id:    policy.ID,
			token: "wrong",
			err:   policies.ErrUnauthorizedAccess,
		},
		"view non-existing policy": {
			id:    "9bb1b244-a199-93c2-aa03-28067b431e2c",
			token: token,
			err:   policies.ErrNotFound,
		},
	}
	for desc, tc := range cases {
		t.Run(desc, func(t *testing.T) {
			_, err := svc.ViewPolicyByID(context.Background(), tc.token, tc.id)
			assert.True(t, errors.Contains(err, tc.err), fmt.Sprintf("%s: expected %s got %s", desc, tc.err, err))
		})
	}
}

func TestListPolicies(t *testing.T) {
	users := flmocks.NewAuthService(map[string]string{token: email})
	svc := newService(users)

	var policyList []policies.Policy
	for i := 0; i < limit; i++ {
		pl := createPolicy(t, svc, fmt.Sprintf("policy-%d", i))
		policyList = append(policyList, pl)
	}

	cases := map[string]struct {
		token string
		pm    policies.PageMetadata
		size  uint64
		err   error
	}{
		"retrieve a list of policies": {
			token: token,
			pm: policies.PageMetadata{
				Limit:  limit,
				Offset: 0,
			},
			size: limit,
			err:  nil,
		},
		"list half": {
			token: token,
			pm: policies.PageMetadata{
				Offset: limit / 2,
				Limit:  limit,
			},
			size: limit / 2,
			err:  nil,
		},
		"list last policy": {
			token: token,
			pm: policies.PageMetadata{
				Offset: limit - 1,
				Limit:  limit,
			},
			size: 1,
			err:  nil,
		},
		"list empty set": {
			token: token,
			pm: policies.PageMetadata{
				Offset: limit + 1,
				Limit:  limit,
			},
			size: 0,
			err:  nil,
		},
		"list with zero limit": {
			token: token,
			pm: policies.PageMetadata{
				Offset: 1,
				Limit:  0,
			},
			size: 0,
			err:  nil,
		},
		"list with wrong credentials": {
			token: "wrong",
			pm: policies.PageMetadata{
				Offset: 0,
				Limit:  0,
			},
			size: 0,
			err:  policies.ErrUnauthorizedAccess,
		},
		"list all policies sorted by name ascendent": {
			token: token,
			pm: policies.PageMetadata{
				Offset: 0,
				Limit:  limit,
				Order:  "name",
				Dir:    "asc",
			},
			size: limit,
			err:  nil,
		},
		"list all policies sorted by name descendent": {
			token: token,
			pm: policies.PageMetadata{
				Offset: 0,
				Limit:  limit,
				Order:  "name",
				Dir:    "desc",
			},
			size: limit,
			err:  nil,
		},
	}

	for desc, tc := range cases {
		t.Run(desc, func(t *testing.T) {
			page, err := svc.ListPolicies(context.Background(), tc.token, tc.pm)
			size := uint64(len(page.Policies))
			assert.Equal(t, size, tc.size, fmt.Sprintf("%s: expected %d got %d", desc, tc.size, size))
			assert.True(t, errors.Contains(err, tc.err), fmt.Sprintf("%s: expected %s got %s", desc, tc.err, err))
			testSortPolicies(t, tc.pm, page.Policies)
		})

	}
}

func TestEditPolicy(t *testing.T) {
	users := flmocks.NewAuthService(map[string]string{token: email})
	svc := newService(users)

	policy := createPolicy(t, svc, "policy")

	nameID, err := types.NewIdentifier("new-policy")
	require.Nil(t, err, fmt.Sprintf("Unexpected error: %s", err))

	wrongOwnerID, err := uuid.NewV4()
	require.Nil(t, err, fmt.Sprintf("Unexpected error: %s", err))

	wrongPolicy := policies.Policy{MFOwnerID: wrongOwnerID.String()}
	newPolicy := policies.Policy{
		ID:        policy.ID,
		Name:      nameID,
		MFOwnerID: policy.MFOwnerID,
	}

	cases := map[string]struct {
		pol        policies.Policy
		token      string
		format     string
		policyData string
		err        error
	}{
		"update a existing policy": {
			pol:        newPolicy,
			token:      token,
			format:     format,
			policyData: policy_data,
			err:        nil,
		},
		"update policy with wrong credentials": {
			pol:        newPolicy,
			token:      "invalidToken",
			format:     format,
			policyData: policy_data,
			err:        policies.ErrUnauthorizedAccess,
		},
		"update a non-existing policy": {
			pol:        wrongPolicy,
			token:      token,
			format:     format,
			policyData: policy_data,
			err:        policies.ErrNotFound,
		},
		"update a existing policy with invalid format": {
			pol:        newPolicy,
			token:      token,
			format:     "invalid",
			policyData: policy_data,
			err:        policies.ErrValidatePolicy,
		},
		"update a existing policy with invalid policy_data": {
			pol:        newPolicy,
			token:      token,
			format:     format,
			policyData: "invalid",
			err:        policies.ErrValidatePolicy,
		},
	}

	for desc, tc := range cases {
		t.Run(desc, func(t *testing.T) {
			res, err := svc.EditPolicy(context.Background(), tc.token, tc.pol, tc.format, tc.policyData)
			if err == nil {
				assert.Equal(t, tc.pol.Name.String(), res.Name.String(), fmt.Sprintf("%s: expected name %s got %s", desc, tc.pol.Name.String(), res.Name.String()))
			}
			assert.True(t, errors.Contains(err, tc.err), fmt.Sprintf("%s: expected error %d got %d", desc, tc.err, err))
		})
	}

}

func TestRemovePolicy(t *testing.T) {
	users := flmocks.NewAuthService(map[string]string{token: email})
	svc := newService(users)

	plcy := createPolicy(t, svc, "policy")

	cases := map[string]struct {
		id    string
		token string
		err   error
	}{
		"Remove a existing policy": {
			id:    plcy.ID,
			token: token,
			err:   nil,
		},
		"delete non-existent policy": {
			id:    wrongID,
			token: token,
			err:   nil,
		},
		"delete policy with wrong credentials": {
			id:    plcy.ID,
			token: invalidToken,
			err:   policies.ErrUnauthorizedAccess,
		},
	}

	for desc, tc := range cases {
		t.Run(desc, func(t *testing.T) {
			err := svc.RemovePolicy(context.Background(), tc.token, tc.id)
			assert.True(t, errors.Contains(err, tc.err), fmt.Sprintf("%s: expected %s got %s", desc, tc.err, err))
		})
	}
}

func TestValidatePolicy(t *testing.T) {
	var nameID, _ = types.NewIdentifier("my-policy")
	var policy = policies.Policy{
		Name:    nameID,
		Backend: "pktvisor",
		OrbTags: map[string]string{"region": "eu", "node_type": "dns"},
	}

	users := flmocks.NewAuthService(map[string]string{token: email})
	svc := newService(users)

	cases := map[string]struct {
		policy     policies.Policy
		token      string
		format     string
		policyData string
		err        error
	}{
		"validate a new policy": {
			policy:     policy,
			token:      token,
			format:     format,
			policyData: policy_data,
			err:        nil,
		},
		"validate a policy with a invalid token": {
			policy:     policy,
			token:      invalidToken,
			format:     format,
			policyData: policy_data,
			err:        policies.ErrUnauthorizedAccess,
		},
	}

	for desc, tc := range cases {
		t.Run(desc, func(t *testing.T) {
			_, err := svc.ValidatePolicy(context.Background(), tc.token, policy, format, policy_data)
			assert.True(t, errors.Contains(err, tc.err), fmt.Sprintf("%s: expected %s got %s", desc, tc.err, err))
		})
	}

}

func TestCreatePolicy(t *testing.T) {
	users := flmocks.NewAuthService(map[string]string{token: email})
	svc := newService(users)

	ownerID, err := uuid.NewV4()
	require.Nil(t, err, fmt.Sprintf("unexpect error: %s", err))

	nameID, _ := types.NewIdentifier("my-policy")
	require.Nil(t, err, fmt.Sprintf("unexpected error: %s", err))

	policy := policies.Policy{
		Name:        nameID,
		MFOwnerID:   ownerID.String(),
		Description: "An example policy",
		Backend:     "pktvisor",
		Version:     0,
		OrbTags:     map[string]string{"region": "eu"},
	}

	cases := map[string]struct {
		policy policies.Policy
		format string
		token  string
		err    error
	}{
		"create a new policy": {
			policy: policy,
			format: format,
			token:  token,
			err:    nil,
		},
		"create a policy with an invalid token": {
			policy: policy,
			token:  invalidToken,
			err:    policies.ErrUnauthorizedAccess,
		},
	}

	for desc, tc := range cases {
		t.Run(desc, func(t *testing.T) {
			_, err := svc.AddPolicy(context.Background(), tc.token, tc.policy, tc.format, policy_data)
			assert.True(t, errors.Contains(err, tc.err), fmt.Sprintf("%s: expected %s got %s", desc, err, tc.err))
			t.Log(tc.token)
		})
	}
}

<<<<<<< HEAD
func TestCreateDataset(t *testing.T) {
	users := flmocks.NewAuthService(map[string]string{token: email})
	svc := newService(users)

	ownerID, err := uuid.NewV4()
	require.Nil(t, err, fmt.Sprintf("unexpect error: %s", err))

	nameID, _ := types.NewIdentifier("my-policy")
	require.Nil(t, err, fmt.Sprintf("unexpected error: %s", err))

	dataset := policies.Dataset{
		Name:      nameID,
		MFOwnerID: ownerID.String(),
	}

	cases := map[string]struct {
		dataset policies.Dataset
		token   string
		err     error
	}{
		"create a new dataset": {
			dataset: dataset,
			token:   token,
			err:     nil,
		},
		"create a dataset with an invalid token": {
			dataset: dataset,
			token:   invalidToken,
			err:     policies.ErrUnauthorizedAccess,
=======
func TestEditDataset(t *testing.T) {
	users := flmocks.NewAuthService(map[string]string{token: email})
	svc := newService(users)

	policy := createDataset(t, svc, "policy")

	nameID, err := types.NewIdentifier("new-policy")
	require.Nil(t, err, fmt.Sprintf("Unexpected error: %s", err))

	wrongOwnerID, err := uuid.NewV4()
	require.Nil(t, err, fmt.Sprintf("Unexpected error: %s", err))

	wrongDataset := policies.Dataset{MFOwnerID: wrongOwnerID.String()}
	newDataset := policies.Dataset{
		ID:        policy.ID,
		Name:      nameID,
		MFOwnerID: policy.MFOwnerID,
	}

	cases := map[string]struct {
		ds    policies.Dataset
		token string
		err   error
	}{
		"update a existing dataset": {
			ds:    newDataset,
			token: token,
			err:   nil,
		},
		"update dataset with wrong credentials": {
			ds:    newDataset,
			token: "invalidToken",
			err:   policies.ErrUnauthorizedAccess,
		},
		"update a non-existing dataset": {
			ds:    wrongDataset,
			token: token,
			err:   policies.ErrNotFound,
		},
	}

	for desc, tc := range cases {
		t.Run(desc, func(t *testing.T) {
			res, err := svc.EditDataset(context.Background(), tc.token, tc.ds)
			if err == nil {
				assert.Equal(t, tc.ds.Name.String(), res.Name.String(), fmt.Sprintf("%s: expected name %s got %s", desc, tc.ds.Name.String(), res.Name.String()))
			}
			assert.True(t, errors.Contains(err, tc.err), fmt.Sprintf("%s: expected error %d got %d", desc, tc.err, err))
		})
	}
}

func TestRemoveDataset(t *testing.T) {
	users := flmocks.NewAuthService(map[string]string{token: email})
	svc := newService(users)

	ds := createDataset(t, svc, "dataset")

	cases := map[string]struct {
		id    string
		token string
		err   error
	}{
		"Remove a existing dataset": {
			id:    ds.ID,
			token: token,
			err:   nil,
		},
		"delete non-existent dataset": {
			id:    wrongID,
			token: token,
			err:   nil,
		},
		"delete dataset with wrong credentials": {
			id:    ds.ID,
			token: invalidToken,
			err:   policies.ErrUnauthorizedAccess,
>>>>>>> 42c81d0b
		},
	}

	for desc, tc := range cases {
		t.Run(desc, func(t *testing.T) {
<<<<<<< HEAD
			_, err := svc.AddDataset(context.Background(), tc.token, tc.dataset)
			assert.True(t, errors.Contains(err, tc.err), fmt.Sprintf("%s: expected %s got %s", desc, err, tc.err))
			t.Log(tc.token)
=======
			err := svc.RemoveDataset(context.Background(), tc.token, tc.id)
			assert.True(t, errors.Contains(err, tc.err), fmt.Sprintf("%s: expected %s got %s", desc, tc.err, err))
>>>>>>> 42c81d0b
		})
	}
}

func createPolicy(t *testing.T, svc policies.Service, name string) policies.Policy {
	t.Helper()
	ID, err := uuid.NewV4()
	require.Nil(t, err, fmt.Sprintf("Unexpected error: %s", err))

	validName, err := types.NewIdentifier(name)
	require.Nil(t, err, fmt.Sprintf("Unexpected error: %s", err))

	policy := policies.Policy{
		ID:      ID.String(),
		Name:    validName,
		Backend: "pktvisor",
	}

	res, err := svc.AddPolicy(context.Background(), token, policy, format, policy_data)
	require.Nil(t, err, fmt.Sprintf("Unexpected error: %s", err))
	return res
}

func createDataset(t *testing.T, svc policies.Service, name string) policies.Dataset {
	t.Helper()
	ID, err := uuid.NewV4()
	require.Nil(t, err, fmt.Sprintf("Unexpected error: %s", err))

	policyID, err := uuid.NewV4()
	require.Nil(t, err, fmt.Sprintf("Unexpected error: %s", err))

	agentGroupID, err := uuid.NewV4()
	require.Nil(t, err, fmt.Sprintf("Unexpected error: %s", err))

	sinkIDs := make([]string, 2)
	for i := 0; i < 2; i++ {
		sinkID, err := uuid.NewV4()
		require.Nil(t, err, fmt.Sprintf("Unexpected error: %s", err))
		sinkIDs = append(sinkIDs, sinkID.String())
	}

	validName, err := types.NewIdentifier(name)
	require.Nil(t, err, fmt.Sprintf("Unexpected error: %s", err))

	dataset := policies.Dataset{
		ID:           ID.String(),
		Name:         validName,
		PolicyID:     policyID.String(),
		AgentGroupID: agentGroupID.String(),
		SinkIDs:      sinkIDs,
	}

	res, err := svc.AddDataset(context.Background(), token, dataset)
	if err != nil {
		require.Nil(t, err, fmt.Sprintf("Unexpected error: %s", err))
	}
	return res
}

func testSortPolicies(t *testing.T, pm policies.PageMetadata, ags []policies.Policy) {
	t.Helper()
	switch pm.Order {
	case "name":
		current := ags[0]
		for _, res := range ags {
			if pm.Dir == "asc" {
				assert.GreaterOrEqual(t, res.Name.String(), current.Name.String())
			}
			if pm.Dir == "desc" {
				assert.GreaterOrEqual(t, current.Name.String(), res.Name.String())
			}
			current = res
		}
	default:
		break
	}
}<|MERGE_RESOLUTION|>--- conflicted
+++ resolved
@@ -378,7 +378,6 @@
 	}
 }
 
-<<<<<<< HEAD
 func TestCreateDataset(t *testing.T) {
 	users := flmocks.NewAuthService(map[string]string{token: email})
 	svc := newService(users)
@@ -408,7 +407,18 @@
 			dataset: dataset,
 			token:   invalidToken,
 			err:     policies.ErrUnauthorizedAccess,
-=======
+		},
+	}
+
+	for desc, tc := range cases {
+		t.Run(desc, func(t *testing.T) {
+			_, err := svc.AddDataset(context.Background(), tc.token, tc.dataset)
+			assert.True(t, errors.Contains(err, tc.err), fmt.Sprintf("%s: expected %s got %s", desc, err, tc.err))
+			t.Log(tc.token)
+		})
+	}
+}
+
 func TestEditDataset(t *testing.T) {
 	users := flmocks.NewAuthService(map[string]string{token: email})
 	svc := newService(users)
@@ -486,20 +496,13 @@
 			id:    ds.ID,
 			token: invalidToken,
 			err:   policies.ErrUnauthorizedAccess,
->>>>>>> 42c81d0b
-		},
-	}
-
-	for desc, tc := range cases {
-		t.Run(desc, func(t *testing.T) {
-<<<<<<< HEAD
-			_, err := svc.AddDataset(context.Background(), tc.token, tc.dataset)
-			assert.True(t, errors.Contains(err, tc.err), fmt.Sprintf("%s: expected %s got %s", desc, err, tc.err))
-			t.Log(tc.token)
-=======
+		},
+	}
+
+	for desc, tc := range cases {
+		t.Run(desc, func(t *testing.T) {
 			err := svc.RemoveDataset(context.Background(), tc.token, tc.id)
 			assert.True(t, errors.Contains(err, tc.err), fmt.Sprintf("%s: expected %s got %s", desc, tc.err, err))
->>>>>>> 42c81d0b
 		})
 	}
 }
