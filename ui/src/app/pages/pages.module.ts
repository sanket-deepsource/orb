import { NgModule } from '@angular/core';
import {
  NbButtonModule,
  NbCardModule,
  NbCheckboxModule,
  NbDialogService,
  NbFormFieldModule,
  NbInputModule,
  NbListModule,
  NbMenuModule,
  NbSelectModule,
  NbStepperModule,
  NbTabsetModule,
  NbWindowService,
} from '@nebular/theme';
import { ThemeModule } from '../@theme/theme.module';
import { PagesComponent } from './pages.component';
import { DashboardModule } from './dashboard/dashboard.module';
import { PagesRoutingModule } from './pages-routing.module';

// Mainflux - Dependencies
import { FormsModule, ReactiveFormsModule } from '@angular/forms';
// Mainflux - Common and Shared
import { SharedModule } from 'app/shared/shared.module';
import { CommonModule } from 'app/common/common.module';
import { ConfirmationComponent } from 'app/shared/components/confirmation/confirmation.component';

// ORB
import { DatasetsComponent } from 'app/pages/datasets/datasets.component';
import { DatasetsAddComponent } from 'app/pages/datasets/add/datasets.add.component';
import { DatasetsDetailsComponent } from 'app/pages/datasets/details/datasets.details.component';
<<<<<<< HEAD
import { FleetsComponent } from 'app/pages/fleets/fleets.component';
import { FleetsAddComponent } from 'app/pages/fleets/add/fleets.add.component';
import { FleetsDetailsComponent } from 'app/pages/fleets/details/fleets.details.component';
import { SinksComponent } from 'app/pages/sinks/sinks.component';
=======
import { SinkListComponent } from 'app/pages/sinks/list/sink.list.component';
>>>>>>> 92e04367
import { SinkAddComponent } from 'app/pages/sinks/add/sink.add.component';
import { SinkDetailsComponent } from 'app/pages/sinks/details/sink.details.component';
import { SinkDeleteComponent } from 'app/pages/sinks/delete/sink.delete.component';
import { MatInputModule } from '@angular/material/input';
import { MatChipsModule } from '@angular/material/chips';
import { MatIconModule } from '@angular/material/icon';
import { BreadcrumbModule } from 'xng-breadcrumb';
<<<<<<< HEAD
import { AgentGroupsComponent } from 'app/pages/agent-groups/agent.groups.component';
import { AgentGroupAddComponent } from 'app/pages/agent-groups/add/agent.group.add.component';
import { AgentGroupDetailsComponent } from 'app/pages/agent-groups/details/agent.group.details.component';
import { AgentGroupDeleteComponent } from 'app/pages/agent-groups/delete/agent.group.delete.component';
=======
>>>>>>> 92e04367
import { NgxDatatableModule } from '@swimlane/ngx-datatable';
import { ShowcaseComponent } from 'app/pages/showcase/showcase.component';
import { DebounceModule } from 'ngx-debounce';
import { AgentListComponent } from 'app/pages/fleet/agents/list/agent.list.component';
import { AgentAddComponent } from 'app/pages/fleet/agents/add/agent.add.component';
import { AgentDeleteComponent } from 'app/pages/fleet/agents/delete/agent.delete.component';
import { AgentDetailsComponent } from 'app/pages/fleet/agents/details/agent.details.component';
import { AgentGroupListComponent } from 'app/pages/fleet/groups/list/agent.group.list.component';
import { AgentGroupAddComponent } from 'app/pages/fleet/groups/add/agent.group.add.component';
import { AgentGroupDeleteComponent } from 'app/pages/fleet/groups/delete/agent.group.delete.component';
import { AgentGroupDetailsComponent } from 'app/pages/fleet/groups/details/agent.group.details.component';

@NgModule({
  imports: [
    PagesRoutingModule,
    ThemeModule,
    NbMenuModule,
    DashboardModule,
    SharedModule,
    CommonModule,
    FormsModule,
    NbButtonModule,
    NbCardModule,
    NbInputModule,
    NbSelectModule,
    NbCheckboxModule,
    NbListModule,
    NbTabsetModule,
    ReactiveFormsModule,
    MatInputModule,
    MatChipsModule,
    MatIconModule,
    BreadcrumbModule,
    NbStepperModule,
    NbFormFieldModule,
    NgxDatatableModule,
    DebounceModule,
  ],
  exports: [
    SharedModule,
    CommonModule,
    FormsModule,
    NbButtonModule,
    NbCardModule,
    NbInputModule,
    NbSelectModule,
    NbCheckboxModule,
    NbListModule,
  ],
  declarations: [
    PagesComponent,
    // Orb
<<<<<<< HEAD
    // Agent Group Management
    AgentGroupsComponent,
    AgentGroupAddComponent,
    AgentGroupDetailsComponent,
    AgentGroupDeleteComponent,
=======
    // Fleet Management
    // Agents
    AgentListComponent,
    AgentAddComponent,
    AgentDeleteComponent,
    AgentDetailsComponent,
    // Agent Groups
    AgentGroupListComponent,
    AgentGroupAddComponent,
    AgentGroupDeleteComponent,
    AgentGroupDetailsComponent,
>>>>>>> 92e04367
    // Dataset Explorer
    DatasetsComponent,
    DatasetsAddComponent,
    DatasetsDetailsComponent,
    // Sink Management
<<<<<<< HEAD
    SinksComponent,
    SinkAddComponent,
    SinkDetailsComponent,
    SinkDeleteComponent,
=======
    SinkListComponent,
    SinkAddComponent,
    SinkDetailsComponent,
    SinkDeleteComponent,
    // DEV SHOWCASE
>>>>>>> 92e04367
    ShowcaseComponent,
  ],
  providers: [
    NbDialogService,
    NbWindowService,
  ],
  entryComponents: [
    ConfirmationComponent,
  ],
})
export class PagesModule {
}<|MERGE_RESOLUTION|>--- conflicted
+++ resolved
@@ -29,14 +29,7 @@
 import { DatasetsComponent } from 'app/pages/datasets/datasets.component';
 import { DatasetsAddComponent } from 'app/pages/datasets/add/datasets.add.component';
 import { DatasetsDetailsComponent } from 'app/pages/datasets/details/datasets.details.component';
-<<<<<<< HEAD
-import { FleetsComponent } from 'app/pages/fleets/fleets.component';
-import { FleetsAddComponent } from 'app/pages/fleets/add/fleets.add.component';
-import { FleetsDetailsComponent } from 'app/pages/fleets/details/fleets.details.component';
-import { SinksComponent } from 'app/pages/sinks/sinks.component';
-=======
 import { SinkListComponent } from 'app/pages/sinks/list/sink.list.component';
->>>>>>> 92e04367
 import { SinkAddComponent } from 'app/pages/sinks/add/sink.add.component';
 import { SinkDetailsComponent } from 'app/pages/sinks/details/sink.details.component';
 import { SinkDeleteComponent } from 'app/pages/sinks/delete/sink.delete.component';
@@ -44,13 +37,6 @@
 import { MatChipsModule } from '@angular/material/chips';
 import { MatIconModule } from '@angular/material/icon';
 import { BreadcrumbModule } from 'xng-breadcrumb';
-<<<<<<< HEAD
-import { AgentGroupsComponent } from 'app/pages/agent-groups/agent.groups.component';
-import { AgentGroupAddComponent } from 'app/pages/agent-groups/add/agent.group.add.component';
-import { AgentGroupDetailsComponent } from 'app/pages/agent-groups/details/agent.group.details.component';
-import { AgentGroupDeleteComponent } from 'app/pages/agent-groups/delete/agent.group.delete.component';
-=======
->>>>>>> 92e04367
 import { NgxDatatableModule } from '@swimlane/ngx-datatable';
 import { ShowcaseComponent } from 'app/pages/showcase/showcase.component';
 import { DebounceModule } from 'ngx-debounce';
@@ -103,13 +89,6 @@
   declarations: [
     PagesComponent,
     // Orb
-<<<<<<< HEAD
-    // Agent Group Management
-    AgentGroupsComponent,
-    AgentGroupAddComponent,
-    AgentGroupDetailsComponent,
-    AgentGroupDeleteComponent,
-=======
     // Fleet Management
     // Agents
     AgentListComponent,
@@ -121,24 +100,16 @@
     AgentGroupAddComponent,
     AgentGroupDeleteComponent,
     AgentGroupDetailsComponent,
->>>>>>> 92e04367
     // Dataset Explorer
     DatasetsComponent,
     DatasetsAddComponent,
     DatasetsDetailsComponent,
     // Sink Management
-<<<<<<< HEAD
-    SinksComponent,
-    SinkAddComponent,
-    SinkDetailsComponent,
-    SinkDeleteComponent,
-=======
     SinkListComponent,
     SinkAddComponent,
     SinkDetailsComponent,
     SinkDeleteComponent,
     // DEV SHOWCASE
->>>>>>> 92e04367
     ShowcaseComponent,
   ],
   providers: [
