// Copyright (c) Mainflux
// SPDX-License-Identifier: Apache-2.0

// Adapted for Orb project, modifications licensed under MPL v. 2.0:
/* This Source Code Form is subject to the terms of the Mozilla Public
 * License, v. 2.0. If a copy of the MPL was not distributed with this
 * file, You can obtain one at https://mozilla.org/MPL/2.0/. */

package api_test

import (
	"context"
	"encoding/json"
	"fmt"
	"github.com/mainflux/mainflux"
	mfsdk "github.com/mainflux/mainflux/pkg/sdk/go"
	"github.com/mainflux/mainflux/things"
	thingsapi "github.com/mainflux/mainflux/things/api/things/http"
	"github.com/ns1labs/orb/fleet"
	"github.com/ns1labs/orb/fleet/api"
	flmocks "github.com/ns1labs/orb/fleet/mocks"
	"github.com/ns1labs/orb/pkg/types"
	"github.com/opentracing/opentracing-go/mocktracer"
	"github.com/stretchr/testify/assert"
	"github.com/stretchr/testify/require"
	"go.uber.org/zap"
	"io"
	"net/http"
	"net/http/httptest"
	"strconv"
	"strings"
	"testing"
	"time"
)

const (
	contentType  = "application/json"
	token        = "token"
	invalidToken = "invalid"
	email        = "user@example.com"
	validJson    = "{\n	\"name\": \"eu-agents\", \n	\"tags\": {\n		\"region\": \"eu\", \n		\"node_type\": \"dns\"\n	}, \n	\"description\": \"An example agent group representing european dns nodes\", \n	\"validate_only\": false \n}"
	invalidJson  = "{"
	wrongID      = "9bb1b244-a199-93c2-aa03-28067b431e2c"
	maxNameSize  = 1024
	channelsNum  = 3
	limit        = 10
)

var (
	agentGroup = fleet.AgentGroup{
		ID:          "",
		MFOwnerID:   "",
		Name:        types.Identifier{},
		Description: "",
		MFChannelID: "",
		Tags:        nil,
		Created:     time.Time{},
	}
	agent = fleet.Agent{
		Name:          types.Identifier{},
		MFOwnerID:     "",
		MFThingID:     "",
		MFKeyID:       "",
		MFChannelID:   "",
		Created:       time.Time{},
		OrbTags:       nil,
		AgentTags:     nil,
		AgentMetadata: nil,
		State:         0,
		LastHBData:    nil,
		LastHB:        time.Time{},
	}
	metadata    = map[string]interface{}{"type": "orb_agent"}
	tags        = types.Tags{"region": "us", "node_type": "dns"}
	invalidName = strings.Repeat("m", maxNameSize+1)
)

type testRequest struct {
	client      *http.Client
	method      string
	url         string
	contentType string
	token       string
	body        io.Reader
}

type clientServer struct {
	service fleet.Service
	server  *httptest.Server
}

func (tr testRequest) make() (*http.Response, error) {
	req, err := http.NewRequest(tr.method, tr.url, tr.body)
	if err != nil {
		return nil, err
	}
	if tr.token != "" {
		req.Header.Set("Authorization", tr.token)
	}
	if tr.contentType != "" {
		req.Header.Set("Content-Type", tr.contentType)
	}
	return tr.client.Do(req)
}

func generateChannels() map[string]things.Channel {
	channels := make(map[string]things.Channel, channelsNum)
	for i := 0; i < channelsNum; i++ {
		id := strconv.Itoa(i + 1)
		channels[id] = things.Channel{
			ID:       id,
			Owner:    email,
			Metadata: metadata,
		}
	}
	return channels
}

func newThingsService(auth mainflux.AuthServiceClient) things.Service {
	return flmocks.NewThingsService(map[string]things.Thing{}, generateChannels(), auth)
}

func newThingsServer(svc things.Service) *httptest.Server {
	mux := thingsapi.MakeHandler(mocktracer.New(), svc)
	return httptest.NewServer(mux)
}

func newService(auth mainflux.AuthServiceClient, url string) fleet.Service {
	agentGroupRepo := flmocks.NewAgentGroupRepository()
	agentRepo := flmocks.NewAgentRepositoryMock()
	agentComms := flmocks.NewFleetCommService()
	logger, _ := zap.NewDevelopment()
	config := mfsdk.Config{
		BaseURL: url,
	}

	mfsdk := mfsdk.NewSDK(config)
	return fleet.NewFleetService(logger, auth, agentRepo, agentGroupRepo, agentComms, mfsdk)
}

func newServer(svc fleet.Service) *httptest.Server {
	mux := api.MakeHandler(mocktracer.New(), "fleet", svc)
	return httptest.NewServer(mux)
}

func toJSON(data interface{}) string {
	jsonData, _ := json.Marshal(data)
	return string(jsonData)
}

func TestCreateAgentGroup(t *testing.T) {
	cli := newClientServer(t)
	defer cli.server.Close()

	cases := map[string]struct {
		req         string
		contentType string
		auth        string
		status      int
		location    string
	}{
		"add a valid agent group": {
			req:         validJson,
			contentType: contentType,
			auth:        token,
			status:      http.StatusCreated,
			location:    "/agent_groups",
		},
		"add a duplicated agent group": {
			req:         validJson,
			contentType: contentType,
			auth:        token,
			status:      http.StatusConflict,
			location:    "/agent_groups",
		},
		"add a valid agent group with invalid token": {
			req:         validJson,
			contentType: contentType,
			auth:        invalidToken,
			status:      http.StatusUnauthorized,
			location:    "/agent_groups",
		},
		"add a agent group with a invalid json": {
			req:         invalidJson,
			contentType: contentType,
			auth:        token,
			status:      http.StatusBadRequest,
			location:    "/agent_groups",
		},
		"add a agent group without a content type": {
			req:         validJson,
			contentType: "",
			auth:        token,
			status:      http.StatusUnsupportedMediaType,
			location:    "/agent_groups",
		},
	}

	for desc, tc := range cases {
		req := testRequest{
			client:      cli.server.Client(),
			method:      http.MethodPost,
			url:         fmt.Sprintf("%s/agent_groups", cli.server.URL),
			contentType: tc.contentType,
			token:       tc.auth,
			body:        strings.NewReader(tc.req),
		}
		res, err := req.make()
		assert.Nil(t, err, fmt.Sprintf("unexpected erro %s", err))
		assert.Equal(t, tc.status, res.StatusCode, fmt.Sprintf("%s: expected status code %d got %d", desc, tc.status, res.StatusCode))
	}

}

func TestViewAgentGroup(t *testing.T) {
	cli := newClientServer(t)

	ag, err := createAgentGroup(t, "ue-agent-group", &cli)
	require.Nil(t, err, fmt.Sprintf("unexpected error: %s", err))

	cases := map[string]struct {
		id       string
		auth     string
		status   int
		location string
	}{
		"view a existing agent group": {
			id:     ag.ID,
			auth:   token,
			status: http.StatusOK,
		},
		"view a non-existing agent group": {
			id:     wrongID,
			auth:   token,
			status: http.StatusNotFound,
		},
		"view a agent group with a invalid token": {
			id:     ag.ID,
			auth:   invalidToken,
			status: http.StatusUnauthorized,
		},
		"view a agent group with a empty token": {
			id:     ag.ID,
			auth:   "",
			status: http.StatusUnauthorized,
		},
	}

	for desc, tc := range cases {
		req := testRequest{
			client: cli.server.Client(),
			method: http.MethodGet,
			url:    fmt.Sprintf("%s/agent_groups/%s", cli.server.URL, tc.id),
			token:  tc.auth,
		}
		res, err := req.make()
		assert.Nil(t, err, fmt.Sprintf("%s: unexpected erro %s", desc, err))
		assert.Equal(t, tc.status, res.StatusCode, fmt.Sprintf("%s: expected status code %d got %d", desc, tc.status, res.StatusCode))
	}

}

func TestListAgentGroup(t *testing.T) {
	cli := newClientServer(t)

	var data []agentGroupRes
	for i := 0; i < limit; i++ {
		ag, err := createAgentGroup(t, fmt.Sprintf("ue-agent-group-%d", i), &cli)
		require.Nil(t, err, fmt.Sprintf("unexpected error: %s", err))
		data = append(data, agentGroupRes{
			ID:             ag.ID,
			Name:           ag.Name.String(),
			Description:    ag.Description,
			Tags:           ag.Tags,
			TsCreated:      ag.Created,
			MatchingAgents: nil,
		})
	}

	cases := map[string]struct {
		auth   string
		status int
		url    string
		res    []agentGroupRes
		total  uint64
	}{
		"retrieve a list of agent groups": {
			auth:   token,
			status: http.StatusOK,
			url:    fmt.Sprintf("?offset=%d&limit=%d", 0, limit),
			res:    data[0:limit],
			total:  limit,
		},
		"get a list of agent group with empty token": {
			auth:   "",
			status: http.StatusUnauthorized,
			url:    fmt.Sprintf("?offset=%d&limit=%d", 0, 1),
			res:    nil,
			total:  0,
		},
		"get a list of agent group with invalid token": {
			auth:   invalidToken,
			status: http.StatusUnauthorized,
			url:    fmt.Sprintf("?offset=%d&limit=%d", 0, 1),
			res:    nil,
			total:  0,
		},
		"get a list of agent group with invalid order": {
			auth:   token,
			status: http.StatusBadRequest,
			url:    fmt.Sprintf("?offset=%d&limit=%d&order=wrong", 0, 5),
			res:    nil,
			total:  0,
		},
		"get a list of agent group with invalid dir": {
			auth:   token,
			status: http.StatusBadRequest,
			url:    fmt.Sprintf("?offset=%d&limit=%d&order=name&dir=wrong", 0, 5),
			res:    nil,
			total:  0,
		},
		"get a list of agent group with negative offset": {
			auth:   token,
			status: http.StatusBadRequest,
			url:    fmt.Sprintf("?offset=%d&limit=%d", -1, 5),
			res:    nil,
			total:  0,
		},
		"get a list of agent group with negative limit": {
			auth:   token,
			status: http.StatusBadRequest,
			url:    fmt.Sprintf("?offset=%d&limit=%d", 0, -5),
			res:    nil,
			total:  0,
		},
		"get a list of agent group with zero limit": {
			auth:   token,
			status: http.StatusOK,
			url:    fmt.Sprintf("?offset=%d&limit=%d", 0, 0),
			res:    data[0:limit],
			total:  limit,
		},
		"get a list of agent group without offset": {
			auth:   token,
			status: http.StatusOK,
			url:    fmt.Sprintf("?limit=%d", limit),
			res:    data[0:limit],
			total:  limit,
		},
		"get a list of agent group without limit": {
			auth:   token,
			status: http.StatusOK,
			url:    fmt.Sprintf("?offset=%d", 1),
			res:    data[1:limit],
			total:  limit - 1,
		},
		"get a list of agent group with limit greater than max": {
			auth:   token,
			status: http.StatusBadRequest,
			url:    fmt.Sprintf("?offset=%d&limit=%d", 0, 110),
			res:    nil,
			total:  0,
		},
		"get a list of agent group with default URL": {
			auth:   token,
			status: http.StatusOK,
			url:    fmt.Sprintf("%s", ""),
			res:    data[0:limit],
			total:  limit,
		},
		"get a list of agent group with invalid number of params": {
			auth:   token,
			status: http.StatusBadRequest,
			url:    fmt.Sprintf("?offset=4&limit=4&limit=5&offset=5"),
			res:    nil,
			total:  0,
		},
		"get a list of agent group with invalid offset": {
			auth:   token,
			status: http.StatusBadRequest,
			url:    fmt.Sprintf("?offset=e&limit=5"),
			res:    nil,
			total:  0,
		},
		"get a list of agent group with invalid limit": {
			auth:   token,
			status: http.StatusBadRequest,
			url:    fmt.Sprintf("?offset=5&limit=e"),
			res:    nil,
			total:  0,
		},
		"get a list of agent group filtering with invalid name": {
			auth:   token,
			status: http.StatusBadRequest,
			url:    fmt.Sprintf("?offset=%d&limit=%d&name=%s", 0, 5, invalidName),
			res:    nil,
			total:  0,
		},
		"get a list of agent group sorted with invalid order": {
			auth:   token,
			status: http.StatusBadRequest,
			url:    fmt.Sprintf("?offset=%d&limit=%d&order=wrong&dir=desc", 0, 5),
			res:    nil,
			total:  0,
		},
		"get a list of agent group sorted with invalid direction": {
			auth:   token,
			status: http.StatusBadRequest,
			url:    fmt.Sprintf("?offset=%d&limit=%d&order=name&dir=wrong", 0, 5),
			res:    nil,
			total:  0,
		},
	}

	for desc, tc := range cases {
		req := testRequest{
			client:      cli.server.Client(),
			method:      http.MethodGet,
			url:         fmt.Sprintf(fmt.Sprintf("%s/agent_groups%s", cli.server.URL, tc.url)),
			contentType: contentType,
			token:       tc.auth,
		}
		res, err := req.make()
		require.Nil(t, err, fmt.Sprintf("%s: unexpected error: %s", desc, err))
		var body agentGroupsPageRes
		json.NewDecoder(res.Body).Decode(&body)
		total := uint64(len(body.AgentGroups))
		assert.Equal(t, res.StatusCode, tc.status, fmt.Sprintf("%s: expected status code %d got %d", desc, tc.status, res.StatusCode))
		assert.Equal(t, total, tc.total, fmt.Sprintf("%s: expected total %d got %d", desc, tc.total, total))
	}

}

func TestUpdateAgentGroup(t *testing.T) {
	cli := newClientServer(t)

	ag, err := createAgentGroup(t, "ue-agent-group", &cli)
	require.Nil(t, err, fmt.Sprintf("unexpected error: %s", err))

	data := toJSON(updateAgentGroupReq{
		Name:        ag.Name.String(),
		Description: ag.Description,
		Tags:        ag.Tags,
	})

	cases := map[string]struct {
		req         string
		id          string
		contentType string
		auth        string
		status      int
	}{
		"update existing agent group": {
			req:         data,
			id:          ag.ID,
			contentType: contentType,
			auth:        token,
			status:      http.StatusOK,
		},
		"update agent group with a empty json request": {
			req:         "{}",
			id:          ag.ID,
			contentType: contentType,
			auth:        token,
			status:      http.StatusBadRequest,
		},
		"update agent group with a invalid id": {
			req:         data,
			id:          "invalid",
			contentType: contentType,
			auth:        token,
			status:      http.StatusNotFound,
		},
		"update non-existing agent group": {
			req:         data,
			id:          wrongID,
			contentType: contentType,
			auth:        token,
			status:      http.StatusNotFound,
		},
		"update agent group with invalid user token": {
			req:         data,
			id:          ag.ID,
			contentType: contentType,
			auth:        "invalid",
			status:      http.StatusUnauthorized,
		},
		"update agent group with empty user token": {
			req:         data,
			id:          ag.ID,
			contentType: contentType,
			auth:        "",
			status:      http.StatusUnauthorized,
		},
		"update agent group with invalid content type": {
			req:         data,
			id:          ag.ID,
			contentType: "invalid",
			auth:        token,
			status:      http.StatusUnsupportedMediaType,
		},
		"update agent group without content type": {
			req:         data,
			id:          ag.ID,
			contentType: "",
			auth:        token,
			status:      http.StatusUnsupportedMediaType,
		},
		"update agent group with a empty request": {
			req:         "",
			id:          ag.ID,
			contentType: contentType,
			auth:        token,
			status:      http.StatusBadRequest,
		},
		"update agent group with a invalid data format": {
			req:         invalidJson,
			id:          ag.ID,
			contentType: contentType,
			auth:        token,
			status:      http.StatusBadRequest,
		},
		"update agent group with different owner": {
			req:         invalidJson,
			id:          ag.ID,
			contentType: contentType,
			auth:        token,
			status:      http.StatusBadRequest,
		},
	}

	for desc, tc := range cases {
		req := testRequest{
			client:      cli.server.Client(),
			method:      http.MethodPut,
			url:         fmt.Sprintf("%s/agent_groups/%s", cli.server.URL, tc.id),
			contentType: tc.contentType,
			token:       tc.auth,
			body:        strings.NewReader(tc.req),
		}
		res, err := req.make()
		require.Nil(t, err, "%s: unexpected error: %s", desc, err)
		assert.Equal(t, tc.status, res.StatusCode, fmt.Sprintf("%s: expected status code %d got %d", desc, tc.status, res.StatusCode))
	}
}

func TestDeleteAgentGroup(t *testing.T) {

	cli := newClientServer(t)

	ag, err := createAgentGroup(t, "ue-agent-group", &cli)
	require.Nil(t, err, fmt.Sprintf("unexpected error: %s", err))

	cases := map[string]struct {
		id     string
		auth   string
		status int
	}{
		"delete existing agent group": {
			id:     ag.ID,
			auth:   token,
			status: http.StatusNoContent,
		},
		"delete non-existent agent group": {
			id:     wrongID,
			auth:   token,
			status: http.StatusNoContent,
		},
		"delete agent group with invalid token": {
			id:     ag.ID,
			auth:   invalidToken,
			status: http.StatusUnauthorized,
		},
		"delete agent group with empty token": {
			id:     ag.ID,
			auth:   "",
			status: http.StatusUnauthorized,
		},
	}
	for desc, tc := range cases {
		req := testRequest{
			client:      cli.server.Client(),
			method:      http.MethodDelete,
			contentType: contentType,
			url:         fmt.Sprintf("%s/agent_groups/%s", cli.server.URL, tc.id),
			token:       tc.auth,
		}
		res, err := req.make()
		assert.Nil(t, err, fmt.Sprintf("%s: unexpected error %s", desc, err))
		assert.Equal(t, tc.status, res.StatusCode, fmt.Sprintf("%s: expected status code %d got %d", desc, tc.status, res.StatusCode))
	}
}

<<<<<<< HEAD
func TestValidateAgentGroup(t *testing.T) {
	cli := newClientServer(t)
	defer cli.server.Close()

	var invalidValueTag = "{\n \"name\": \"eu-agents\", \n    \"tags\": {\n       \"invalidTag\", \n      \"node_type\": \"dns\"\n    }, \n   \"description\": \"An example agent group representing european dns nodes\", \n \"validate_only\": false \n}"
	var invalidValueName = "{\n \"name\": \",,AGENT 6,\", \n	\"tags\": {\n		\"region\": \"eu\", \n		\"node_type\": \"dns\"\n	}, \n	\"description\": \"An example agent group representing european dns nodes\", \n	\"validate_only\": false \n}"
	var invalidField = "{\n \"nname\": \",,AGENT 6,\", \n	\"tags\": {\n		\"region\": \"eu\", \n		\"node_type\": \"dns\"\n	}, \n	\"description\": \"An example agent group representing european dns nodes\", \n	\"validate_only\": false \n}"

	cases := map[string]struct {
		req         string
		contentType string
		auth        string
		status      int
		location    string
	}{
		"validate a valid agent group": {
			req:         validJson,
			contentType: contentType,
			auth:        token,
			status:      http.StatusOK,
			location:    "/agent_groups/validate",
		},

		"validate a agent group invalid json": {
			req:         invalidJson,
			contentType: contentType,
			auth:        token,
			status:      http.StatusBadRequest,
			location:    "/agent_groups/validate",
		},

		"validate a empty token": {
			req:         validJson,
			contentType: contentType,
			auth:        "",
			status:      http.StatusUnauthorized,
			location:    "/agent_groups/validate",
		},
		"validate a agent group without content type": {
			req:         validJson,
			contentType: "",
			auth:        token,
			status:      http.StatusUnsupportedMediaType,
			location:    "/agent_groups/validate",
		},
		"validate a agent group with a invalid tag": {
			req:         invalidValueTag,
			contentType: contentType,
			auth:        token,
			status:      http.StatusBadRequest,
			location:    "/agent_groups/validate",
		},
		"validate a agent group with a invalid name": {
			req:         invalidValueName,
			contentType: contentType,
			auth:        token,
			status:      http.StatusBadRequest,
			location:    "/agent_groups/validate",
		},
		"validate a agent group with a invalid token": {
			req:         validJson,
			contentType: contentType,
			auth:        invalidToken,
			status:      http.StatusUnauthorized,
			location:    "/agent_groups/validate",
		},
		"validate a agent group with a invalid agent group field": {
			req:         invalidField,
			contentType: contentType,
			auth:        invalidToken,
			status:      http.StatusBadRequest,
			location:    "/agent_groups/validate",
=======
func TestViewAgent(t *testing.T) {
	cli := newClientServer(t)

	ag, err := createAgent(t, "my-agent1", &cli)
	require.Nil(t, err, fmt.Sprintf("unexpected error: %s", err))

	cases := map[string]struct {
		id     string
		auth   string
		status int
	}{
		"view a existing agent": {
			id:     ag.MFThingID,
			auth:   token,
			status: http.StatusOK,
		},
		"view a non-existing agent": {
			id:     wrongID,
			auth:   token,
			status: http.StatusNotFound,
		},
		"view a agent with a invalid token": {
			id:     ag.MFThingID,
			auth:   invalidToken,
			status: http.StatusUnauthorized,
		},
		"view a agent with a empty token": {
			id:     ag.MFThingID,
			auth:   "",
			status: http.StatusUnauthorized,
		},
	}

	for desc, tc := range cases {
		req := testRequest{
			client: cli.server.Client(),
			method: http.MethodGet,
			url:    fmt.Sprintf("%s/agents/%s", cli.server.URL, tc.id),
			token:  tc.auth,
		}
		res, err := req.make()
		assert.Nil(t, err, fmt.Sprintf("%s: unexpected erro %s", desc, err))
		assert.Equal(t, tc.status, res.StatusCode, fmt.Sprintf("%s: expected status code %d got %d", desc, tc.status, res.StatusCode))
	}
}

func TestListAgent(t *testing.T) {
	cli := newClientServer(t)

	var data []viewAgentRes
	for i := 0; i < limit; i++ {
		ag, err := createAgent(t, fmt.Sprintf("my-agent-%d", i), &cli)
		require.Nil(t, err, fmt.Sprintf("unexpected error: %s", err))
		data = append(data, viewAgentRes{
			ID:            ag.MFThingID,
			Name:          ag.Name.String(),
			ChannelID:     ag.MFChannelID,
			AgentTags:     ag.AgentTags,
			OrbTags:       ag.OrbTags,
			TsCreated:     ag.Created,
			AgentMetadata: ag.AgentMetadata,
			State:         ag.State.String(),
			LastHBData:    ag.LastHBData,
			LastHB:        ag.LastHB,
		})
	}

	cases := map[string]struct {
		auth   string
		status int
		url    string
		res    []viewAgentRes
		total  uint64
	}{
		"retrieve a list of agents": {
			auth:   token,
			status: http.StatusOK,
			url:    fmt.Sprintf("?offset=%d&limit=%d", 0, limit),
			res:    data[0:limit],
			total:  limit,
		},
		"get a list of agents with empty token": {
			auth:   "",
			status: http.StatusUnauthorized,
			url:    fmt.Sprintf("?offset=%d&limit=%d", 0, 1),
			res:    nil,
			total:  0,
		},
		"get a list of agents with invalid token": {
			auth:   invalidToken,
			status: http.StatusUnauthorized,
			url:    fmt.Sprintf("?offset=%d&limit=%d", 0, 1),
			res:    nil,
			total:  0,
		},
		"get a list of agents with invalid order": {
			auth:   token,
			status: http.StatusBadRequest,
			url:    fmt.Sprintf("?offset=%d&limit=%d&order=wrong", 0, 5),
			res:    nil,
			total:  0,
		},
		"get a list of agents with invalid dir": {
			auth:   token,
			status: http.StatusBadRequest,
			url:    fmt.Sprintf("?offset=%d&limit=%d&order=name&dir=wrong", 0, 5),
			res:    nil,
			total:  0,
		},
		"get a list of agents with negative offset": {
			auth:   token,
			status: http.StatusBadRequest,
			url:    fmt.Sprintf("?offset=%d&limit=%d", -1, 5),
			res:    nil,
			total:  0,
		},
		"get a list of agents with negative limit": {
			auth:   token,
			status: http.StatusBadRequest,
			url:    fmt.Sprintf("?offset=%d&limit=%d", 0, -5),
			res:    nil,
			total:  0,
		},
		"get a list of agents with zero limit": {
			auth:   token,
			status: http.StatusOK,
			url:    fmt.Sprintf("?offset=%d&limit=%d", 0, 0),
			res:    data[0:limit],
			total:  limit,
		},
		"get a list of agents without offset": {
			auth:   token,
			status: http.StatusOK,
			url:    fmt.Sprintf("?limit=%d", limit),
			res:    data[0:limit],
			total:  limit,
		},
		"get a list of agents without limit": {
			auth:   token,
			status: http.StatusOK,
			url:    fmt.Sprintf("?offset=%d", 1),
			res:    data[1:limit],
			total:  limit - 1,
		},
		"get a list of agents with limit greater than max": {
			auth:   token,
			status: http.StatusBadRequest,
			url:    fmt.Sprintf("?offset=%d&limit=%d", 0, 110),
			res:    nil,
			total:  0,
		},
		"get a list of agents with default URL": {
			auth:   token,
			status: http.StatusOK,
			url:    fmt.Sprintf("%s", ""),
			res:    data[0:limit],
			total:  limit,
		},
		"get a list of agents with invalid number of params": {
			auth:   token,
			status: http.StatusBadRequest,
			url:    fmt.Sprintf("?offset=4&limit=4&limit=5&offset=5"),
			res:    nil,
			total:  0,
		},
		"get a list of agents with invalid offset": {
			auth:   token,
			status: http.StatusBadRequest,
			url:    fmt.Sprintf("?offset=e&limit=5"),
			res:    nil,
			total:  0,
		},
		"get a list of agents with invalid limit": {
			auth:   token,
			status: http.StatusBadRequest,
			url:    fmt.Sprintf("?offset=5&limit=e"),
			res:    nil,
			total:  0,
		},
		"get a list of agents filtering with invalid name": {
			auth:   token,
			status: http.StatusBadRequest,
			url:    fmt.Sprintf("?offset=%d&limit=%d&name=%s", 0, 5, invalidName),
			res:    nil,
			total:  0,
		},
		"get a list of agents sorted with invalid order": {
			auth:   token,
			status: http.StatusBadRequest,
			url:    fmt.Sprintf("?offset=%d&limit=%d&order=wrong&dir=desc", 0, 5),
			res:    nil,
			total:  0,
		},
		"get a list of agents sorted with invalid direction": {
			auth:   token,
			status: http.StatusBadRequest,
			url:    fmt.Sprintf("?offset=%d&limit=%d&order=name&dir=wrong", 0, 5),
			res:    nil,
			total:  0,
>>>>>>> 6bb8d8ff
		},
	}

	for desc, tc := range cases {
		req := testRequest{
			client:      cli.server.Client(),
<<<<<<< HEAD
			method:      http.MethodPost,
			url:         fmt.Sprintf("%s/agent_groups/validate", cli.server.URL),
			contentType: tc.contentType,
			token:       tc.auth,
			body:        strings.NewReader(tc.req),
		}
		res, err := req.make()
		assert.Nil(t, err, fmt.Sprintf("unexpected erro %s", err))
		assert.Equal(t, tc.status, res.StatusCode, fmt.Sprintf("%s: expected status code %d got %d", desc, tc.status, res.StatusCode))
=======
			method:      http.MethodGet,
			url:         fmt.Sprintf(fmt.Sprintf("%s/agents%s", cli.server.URL, tc.url)),
			contentType: contentType,
			token:       tc.auth,
		}
		res, err := req.make()
		require.Nil(t, err, fmt.Sprintf("%s: unexpected error: %s", desc, err))
		var body agentsPageRes
		json.NewDecoder(res.Body).Decode(&body)
		total := uint64(len(body.Agents))
		assert.Equal(t, res.StatusCode, tc.status, fmt.Sprintf("%s: expected status code %d got %d", desc, tc.status, res.StatusCode))
		assert.Equal(t, total, tc.total, fmt.Sprintf("%s: expected total %d got %d", desc, tc.total, total))
>>>>>>> 6bb8d8ff
	}

}

func TestUpdateAgent(t *testing.T) {
	cli := newClientServer(t)

	ag, err := createAgent(t, "my-agent1", &cli)
	require.Nil(t, err, fmt.Sprintf("unexpected error: %s", err))

	data := toJSON(updateAgentReq{
		Name: ag.Name.String(),
		Tags: ag.OrbTags,
	})

	cases := map[string]struct {
		req         string
		id          string
		contentType string
		auth        string
		status      int
	}{
		"update existing agent": {
			req:         data,
			id:          ag.MFThingID,
			contentType: contentType,
			auth:        token,
			status:      http.StatusOK,
		},
		"update agent with a empty json request": {
			req:         "{}",
			id:          ag.MFThingID,
			contentType: contentType,
			auth:        token,
			status:      http.StatusBadRequest,
		},
		"update agent with a invalid id": {
			req:         data,
			id:          "invalid",
			contentType: contentType,
			auth:        token,
			status:      http.StatusNotFound,
		},
		"update non-existing agent": {
			req:         data,
			id:          wrongID,
			contentType: contentType,
			auth:        token,
			status:      http.StatusNotFound,
		},
		"update agent with invalid user token": {
			req:         data,
			id:          ag.MFThingID,
			contentType: contentType,
			auth:        "invalid",
			status:      http.StatusUnauthorized,
		},
		"update agent with empty user token": {
			req:         data,
			id:          ag.MFThingID,
			contentType: contentType,
			auth:        "",
			status:      http.StatusUnauthorized,
		},
		"update agent with invalid content type": {
			req:         data,
			id:          ag.MFThingID,
			contentType: "invalid",
			auth:        token,
			status:      http.StatusUnsupportedMediaType,
		},
		"update agent without content type": {
			req:         data,
			id:          ag.MFThingID,
			contentType: "",
			auth:        token,
			status:      http.StatusUnsupportedMediaType,
		},
		"update agent with a empty request": {
			req:         "",
			id:          ag.MFThingID,
			contentType: contentType,
			auth:        token,
			status:      http.StatusBadRequest,
		},
		"update agent with a invalid data format": {
			req:         invalidJson,
			id:          ag.MFThingID,
			contentType: contentType,
			auth:        token,
			status:      http.StatusBadRequest,
		},
		"update agent with different owner": {
			req:         invalidJson,
			id:          ag.MFThingID,
			contentType: contentType,
			auth:        token,
			status:      http.StatusBadRequest,
		},
	}

	for desc, tc := range cases {
		req := testRequest{
			client:      cli.server.Client(),
			method:      http.MethodPut,
			url:         fmt.Sprintf("%s/agents/%s", cli.server.URL, tc.id),
			contentType: tc.contentType,
			token:       tc.auth,
			body:        strings.NewReader(tc.req),
		}
		res, err := req.make()
		require.Nil(t, err, fmt.Sprintf("%s: unexpected error: %s", desc, err))
		assert.Equal(t, tc.status, res.StatusCode, fmt.Sprintf("%s: expected status code %d got %d", desc, tc.status, res.StatusCode))
	}
}

func createAgentGroup(t *testing.T, name string, cli *clientServer) (fleet.AgentGroup, error) {
	t.Helper()
	agCopy := agentGroup
	validName, err := types.NewIdentifier(name)
	require.Nil(t, err, fmt.Sprintf("unexpected error: %s", err))
	agCopy.Name = validName
	agCopy.Tags = tags
	ag, err := cli.service.CreateAgentGroup(context.Background(), token, agCopy)
	if err != nil {
		return fleet.AgentGroup{}, err
	}
	return ag, nil
}

func createAgent(t *testing.T, name string, cli *clientServer) (fleet.Agent, error) {
	t.Helper()
	aCopy := agent
	validName, err := types.NewIdentifier(name)
	require.Nil(t, err, fmt.Sprintf("unexpected error: %s", err))
	aCopy.Name = validName
	aCopy.OrbTags = tags
	a, err := cli.service.CreateAgent(context.Background(), token, aCopy)
	if err != nil {
		return fleet.Agent{}, err
	}
	return a, nil
}

func newClientServer(t *testing.T) clientServer {
	t.Helper()
	users := flmocks.NewAuthService(map[string]string{token: email})

	thingsServer := newThingsServer(newThingsService(users))
	fleetService := newService(users, thingsServer.URL)
	fleetServer := newServer(fleetService)

	return clientServer{
		service: fleetService,
		server:  fleetServer,
	}
}

type agentGroupRes struct {
	ID             string         `json:"id"`
	Name           string         `json:"name"`
	Description    string         `json:"description,omitempty"`
	Tags           types.Tags     `json:"tags"`
	TsCreated      time.Time      `json:"ts_created,omitempty"`
	MatchingAgents types.Metadata `json:"matching_agents,omitempty"`
	created        bool
}

type agentGroupsPageRes struct {
	Total       uint64          `json:"total"`
	Offset      uint64          `json:"offset"`
	Limit       uint64          `json:"limit"`
	AgentGroups []agentGroupRes `json:"agentGroups"`
}

type viewAgentRes struct {
	ID            string         `json:"id"`
	Name          string         `json:"name"`
	ChannelID     string         `json:"channel_id,omitempty"`
	AgentTags     types.Tags     `json:"agent_tags"`
	OrbTags       types.Tags     `json:"orb_tags"`
	TsCreated     time.Time      `json:"ts_created"`
	AgentMetadata types.Metadata `json:"agent_metadata"`
	State         string         `json:"state"`
	LastHBData    types.Metadata `json:"last_hb_data"`
	LastHB        time.Time      `json:"ts_last_hb"`
}

type agentsPageRes struct {
	Total  uint64         `json:"total"`
	Offset uint64         `json:"offset"`
	Limit  uint64         `json:"limit"`
	Agents []viewAgentRes `json:"agents"`
}

type updateAgentGroupReq struct {
	token       string
	Name        string     `json:"name,omitempty"`
	Description string     `json:"description,omitempty"`
	Tags        types.Tags `json:"tags"`
}

type updateAgentReq struct {
	token string
	Name  string     `json:"name,omitempty"`
	Tags  types.Tags `json:"orb_tags"`
}<|MERGE_RESOLUTION|>--- conflicted
+++ resolved
@@ -591,7 +591,6 @@
 	}
 }
 
-<<<<<<< HEAD
 func TestValidateAgentGroup(t *testing.T) {
 	cli := newClientServer(t)
 	defer cli.server.Close()
@@ -664,7 +663,25 @@
 			auth:        invalidToken,
 			status:      http.StatusBadRequest,
 			location:    "/agent_groups/validate",
-=======
+		},
+	}
+
+	for desc, tc := range cases {
+		req := testRequest{
+			client:      cli.server.Client(),
+			method:      http.MethodPost,
+			url:         fmt.Sprintf("%s/agent_groups/validate", cli.server.URL),
+			contentType: tc.contentType,
+			token:       tc.auth,
+			body:        strings.NewReader(tc.req),
+		}
+		res, err := req.make()
+		assert.Nil(t, err, fmt.Sprintf("unexpected erro %s", err))
+		assert.Equal(t, tc.status, res.StatusCode, fmt.Sprintf("%s: expected status code %d got %d", desc, tc.status, res.StatusCode))
+	}
+
+}
+
 func TestViewAgent(t *testing.T) {
 	cli := newClientServer(t)
 
@@ -864,24 +881,12 @@
 			url:    fmt.Sprintf("?offset=%d&limit=%d&order=name&dir=wrong", 0, 5),
 			res:    nil,
 			total:  0,
->>>>>>> 6bb8d8ff
 		},
 	}
 
 	for desc, tc := range cases {
 		req := testRequest{
 			client:      cli.server.Client(),
-<<<<<<< HEAD
-			method:      http.MethodPost,
-			url:         fmt.Sprintf("%s/agent_groups/validate", cli.server.URL),
-			contentType: tc.contentType,
-			token:       tc.auth,
-			body:        strings.NewReader(tc.req),
-		}
-		res, err := req.make()
-		assert.Nil(t, err, fmt.Sprintf("unexpected erro %s", err))
-		assert.Equal(t, tc.status, res.StatusCode, fmt.Sprintf("%s: expected status code %d got %d", desc, tc.status, res.StatusCode))
-=======
 			method:      http.MethodGet,
 			url:         fmt.Sprintf(fmt.Sprintf("%s/agents%s", cli.server.URL, tc.url)),
 			contentType: contentType,
@@ -894,7 +899,6 @@
 		total := uint64(len(body.Agents))
 		assert.Equal(t, res.StatusCode, tc.status, fmt.Sprintf("%s: expected status code %d got %d", desc, tc.status, res.StatusCode))
 		assert.Equal(t, total, tc.total, fmt.Sprintf("%s: expected total %d got %d", desc, tc.total, total))
->>>>>>> 6bb8d8ff
 	}
 
 }
