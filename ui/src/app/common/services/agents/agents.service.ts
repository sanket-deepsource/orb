--- conflicted
+++ resolved
@@ -37,17 +37,6 @@
     this.paginationCache = {};
   }
 
-<<<<<<< HEAD
-   getMatchingAgents(tagsInfo: any) {
-    const params = new HttpParams()
-      .set('offset', AgentsService.getDefaultPagination().offset.toString())
-      .set('limit', AgentsService.getDefaultPagination().limit.toString())
-      .set('order', AgentsService.getDefaultPagination().order.toString())
-      .set('dir', AgentsService.getDefaultPagination().dir.toString())
-      .set('tags', JSON.stringify(tagsInfo).replace('[', '').replace(']', ''));
-
-    return this.http.get(environment.agentsUrl, {params})
-=======
   addAgent(agentItem: Agent) {
     return this.http.post(environment.agentsUrl,
       {...agentItem, validate_only: false},
@@ -86,23 +75,20 @@
 
   getAgentById(id: string): any {
     return this.http.get(`${environment.agentsUrl}/${id}`)
->>>>>>> 92e04367
-      .map(
-        (resp: any) => {
-          return resp.agents;
-        },
-      )
-      .catch(
-        err => {
-          this.notificationsService.error('Failed to get Matching Agents',
-            `Error: ${err.status} - ${err.statusText}`);
-          return Observable.throwError(err);
-        },
-      );
-  }
-
-<<<<<<< HEAD
-=======
+      .map(
+        resp => {
+          return resp;
+        },
+      )
+      .catch(
+        err => {
+          this.notificationsService.error('Failed to fetch Agent',
+            `Error: ${err.status} - ${err.statusText}`);
+          return Observable.throwError(err);
+        },
+      );
+  }
+
   editAgent(agent: Agent): any {
     return this.http.put(`${environment.agentsUrl}/${agent.id}`, agent)
       .map(
@@ -158,7 +144,6 @@
       );
   }
 
->>>>>>> 92e04367
 
   getAgents(pageInfo: NgxDatabalePageInfo, isFilter = false) {
     const offset = pageInfo.offset || this.cache.offset;
