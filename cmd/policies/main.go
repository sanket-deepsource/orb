// Copyright (c) Mainflux
// SPDX-License-Identifier: Apache-2.0

// Adapted for Orb project, modifications licensed under MPL v. 2.0:
/* This Source Code Form is subject to the terms of the Mozilla Public
 * License, v. 2.0. If a copy of the MPL was not distributed with this
 * file, You can obtain one at https://mozilla.org/MPL/2.0/. */

package main

import (
	"context"
	"fmt"
	authapi "github.com/mainflux/mainflux/auth/api/grpc"
	mflog "github.com/mainflux/mainflux/logger"
	mfnats "github.com/mainflux/mainflux/pkg/messaging/nats"
	fleetgrpc "github.com/ns1labs/orb/fleet/api/grpc"
	"github.com/ns1labs/orb/pkg/config"
	"github.com/ns1labs/orb/policies"
	policiesgrpc "github.com/ns1labs/orb/policies/api/grpc"
	policieshttp "github.com/ns1labs/orb/policies/api/http"
	"github.com/ns1labs/orb/policies/pb"
	"github.com/ns1labs/orb/policies/postgres"
	rediscon "github.com/ns1labs/orb/policies/redis/consumer"
	redisprod "github.com/ns1labs/orb/policies/redis/producer"
	opentracing "github.com/opentracing/opentracing-go"
	"go.uber.org/zap"
	"google.golang.org/grpc/reflection"
	"io"
	"io/ioutil"
	"log"
	"net"
	"net/http"
	"os"
	"os/signal"
	"strconv"
	"syscall"
	"time"

	kitprometheus "github.com/go-kit/kit/metrics/prometheus"
	r "github.com/go-redis/redis/v8"
	"github.com/jmoiron/sqlx"
	"github.com/mainflux/mainflux"
	stdprometheus "github.com/prometheus/client_golang/prometheus"
	jconfig "github.com/uber/jaeger-client-go/config"
	"google.golang.org/grpc"
	"google.golang.org/grpc/credentials"
)

const (
	svcName     = "policies"
	mfEnvPrefix = "mf"
	envPrefix   = "orb_policies"
	httpPort    = "8202"
)

func main() {

	natsCfg := config.LoadNatsConfig(envPrefix)
	authGRPCCfg := config.LoadGRPCConfig(mfEnvPrefix, "auth")

	esCfg := config.LoadEsConfig(envPrefix)
	svcCfg := config.LoadBaseServiceConfig(envPrefix, httpPort)
	dbCfg := config.LoadPostgresConfig(envPrefix, svcName)
	jCfg := config.LoadJaegerConfig(envPrefix)
	fleetGRPCCfg := config.LoadGRPCConfig("orb", "fleet")
	policiesGRPCCfg := config.LoadGRPCConfig("orb", "policies")

	// todo sinks gRPC

	// main logger
	var logger *zap.Logger
	if svcCfg.LogLevel == "debug" {
		logger, _ = zap.NewDevelopment()
	} else {
		logger, _ = zap.NewProduction()
	}
	defer logger.Sync() // flushes buffer, if any

	// only needed for mainflux interfaces
	mflogger, err := mflog.New(os.Stdout, svcCfg.LogLevel)
	if err != nil {
		log.Fatalf(err.Error())
	}

	db := connectToDB(dbCfg, logger)
	defer db.Close()

	esClient := connectToRedis(esCfg.URL, esCfg.Pass, esCfg.DB, logger)
	defer esClient.Close()

	tracer, tracerCloser := initJaeger(svcName, jCfg.URL, logger)
	defer tracerCloser.Close()

	authGRPCConn := connectToGRPC(authGRPCCfg, logger)
	defer authGRPCConn.Close()

	fleetGRPCConn := connectToGRPC(fleetGRPCCfg, logger)
	defer fleetGRPCConn.Close()

	authGRPCTimeout, err := time.ParseDuration(authGRPCCfg.Timeout)
	if err != nil {
		log.Fatalf("Invalid %s value: %s", authGRPCCfg.Timeout, err.Error())
	}
	authGRPCClient := authapi.NewClient(tracer, authGRPCConn, authGRPCTimeout)

	fleetGRPCTimeout, err := time.ParseDuration(fleetGRPCCfg.Timeout)
	if err != nil {
		log.Fatalf("Invalid %s value: %s", fleetGRPCCfg.Timeout, err)
	}
	fleetGRPCClient := fleetgrpc.NewClient(tracer, fleetGRPCConn, fleetGRPCTimeout)

	pubSub, err := mfnats.NewPubSub(natsCfg.URL, svcName, mflogger)
	if err != nil {
		logger.Error("Failed to connect to NATS", zap.Error(err))
		os.Exit(1)
	}
	defer pubSub.Close()

	commsSvc := policies.NewPoliciesCommsService(logger, fleetGRPCClient, pubSub)
	svc := newService(authGRPCClient, db, logger, esClient, commsSvc)
	defer commsSvc.Stop()

	errs := make(chan error, 2)

	go startHTTPServer(tracer, svc, svcCfg, logger, errs)
	go startGRPCServer(svc, tracer, policiesGRPCCfg, logger, errs)
	go subscribeToFleetES(svc, esClient, esCfg, logger)

	err = commsSvc.Start()
	if err != nil {
		logger.Error("unable to start policy communication", zap.Error(err))
		os.Exit(1)
	}

	go func() {
		c := make(chan os.Signal)
		signal.Notify(c, syscall.SIGINT)
		errs <- fmt.Errorf("%s", <-c)
	}()

	err = <-errs
	logger.Error(fmt.Sprintf("Policies service terminated: %s", err))
}

func connectToDB(cfg config.PostgresConfig, logger *zap.Logger) *sqlx.DB {
	db, err := postgres.Connect(cfg)
	if err != nil {
		logger.Error("Failed to connect to postgres", zap.Error(err))
		os.Exit(1)
	}
	return db
}

func connectToRedis(redisURL, redisPass, redisDB string, logger *zap.Logger) *r.Client {
	db, err := strconv.Atoi(redisDB)
	if err != nil {
		logger.Error("Failed to connect to redis", zap.Error(err))
		os.Exit(1)
	}

	return r.NewClient(&r.Options{
		Addr:     redisURL,
		Password: redisPass,
		DB:       db,
	})
}

func initJaeger(svcName, url string, logger *zap.Logger) (opentracing.Tracer, io.Closer) {
	if url == "" {
		return opentracing.NoopTracer{}, ioutil.NopCloser(nil)
	}

	tracer, closer, err := jconfig.Configuration{
		ServiceName: svcName,
		Sampler: &jconfig.SamplerConfig{
			Type:  "const",
			Param: 1,
		},
		Reporter: &jconfig.ReporterConfig{
			LocalAgentHostPort: url,
			LogSpans:           true,
		},
	}.NewTracer()
	if err != nil {
		logger.Error("Failed to init Jaeger client", zap.Error(err))
		os.Exit(1)
	}

	return tracer, closer
}

func newService(auth mainflux.AuthServiceClient, db *sqlx.DB, logger *zap.Logger, esClient *r.Client, policiesComms policies.PolicyCommsService) policies.Service {
	thingsRepo := postgres.NewPoliciesRepository(db, logger)

<<<<<<< HEAD
	svc := policies.New(logger, auth, thingsRepo, policiesComms)
=======
	svc := policies.New(logger, auth, thingsRepo)
>>>>>>> 7fa2123b
	svc = redisprod.NewEventStoreMiddleware(svc, esClient, logger)
	svc = policieshttp.NewLoggingMiddleware(svc, logger)
	svc = policieshttp.MetricsMiddleware(
		svc,
		kitprometheus.NewCounterFrom(stdprometheus.CounterOpts{
			Namespace: "policies",
			Subsystem: "api",
			Name:      "request_count",
			Help:      "Number of requests received.",
		}, []string{"method"}),
		kitprometheus.NewSummaryFrom(stdprometheus.SummaryOpts{
			Namespace: "policies",
			Subsystem: "api",
			Name:      "request_latency_microseconds",
			Help:      "Total duration of requests in microseconds.",
		}, []string{"method"}),
	)
	return svc
}

func connectToGRPC(cfg config.GRPCConfig, logger *zap.Logger) *grpc.ClientConn {
	var opts []grpc.DialOption
	tls, err := strconv.ParseBool(cfg.ClientTLS)
	if err != nil {
		tls = false
	}
	if tls {
		if cfg.CaCerts != "" {
			tpc, err := credentials.NewClientTLSFromFile(cfg.CaCerts, "")
			if err != nil {
				logger.Error(fmt.Sprintf("Failed to create tls credentials: %s", err))
				os.Exit(1)
			}
			opts = append(opts, grpc.WithTransportCredentials(tpc))
		}
	} else {
		opts = append(opts, grpc.WithInsecure())
	}

	conn, err := grpc.Dial(cfg.URL, opts...)
	if err != nil {
		logger.Error(fmt.Sprintf("Failed to dial to gRPC service %s: %s", cfg.URL, err))
		os.Exit(1)
	}
	logger.Info(fmt.Sprintf("Dialed to gRPC service %s at %s, TLS? %t", cfg.Service, cfg.URL, tls))

	return conn
}

func startHTTPServer(tracer opentracing.Tracer, svc policies.Service, cfg config.BaseSvcConfig, logger *zap.Logger, errs chan error) {
	p := fmt.Sprintf(":%s", cfg.HttpPort)
	if cfg.HttpServerCert != "" || cfg.HttpServerKey != "" {
		logger.Info(fmt.Sprintf("Policies service started using https on port %s with cert %s key %s",
			cfg.HttpPort, cfg.HttpServerCert, cfg.HttpServerKey))
		errs <- http.ListenAndServeTLS(p, cfg.HttpServerCert, cfg.HttpServerKey, policieshttp.MakeHandler(tracer, svcName, svc))
		return
	}
	logger.Info(fmt.Sprintf("Policies service started using http on port %s", cfg.HttpPort))
	errs <- http.ListenAndServe(p, policieshttp.MakeHandler(tracer, svcName, svc))
}

func startGRPCServer(svc policies.Service, tracer opentracing.Tracer, cfg config.GRPCConfig, logger *zap.Logger, errs chan error) {
	p := fmt.Sprintf(":%s", cfg.Port)
	listener, err := net.Listen("tcp", p)
	if err != nil {
		logger.Error(fmt.Sprintf("Failed to gRPC listen on port %s: %s", cfg.Port, err))
		os.Exit(1)
	}

	var server *grpc.Server
	if cfg.ServerCert != "" || cfg.ServerKey != "" {
		creds, err := credentials.NewServerTLSFromFile(cfg.ServerCert, cfg.ServerKey)
		if err != nil {
			logger.Error(fmt.Sprintf("Failed to load things certificates: %s", err))
			os.Exit(1)
		}
		logger.Info(fmt.Sprintf("gRPC service started using https on port %s with cert %s key %s",
			cfg.Port, cfg.ServerCert, cfg.ServerKey))
		server = grpc.NewServer(grpc.Creds(creds))
	} else {
		logger.Info(fmt.Sprintf("gRPC service started using http on port %s", cfg.Port))
		server = grpc.NewServer()
	}

	pb.RegisterPolicyServiceServer(server, policiesgrpc.NewServer(tracer, svc))
	reflection.Register(server)
	errs <- server.Serve(listener)
}

func subscribeToFleetES(svc policies.Service, client *r.Client, cfg config.EsConfig, logger *zap.Logger) {
	eventStore := rediscon.NewEventStore(svc, client, cfg.Consumer, logger)
	logger.Info("Subscribed to Redis Event Store for agent groups")
	if err := eventStore.Subscribe(context.Background()); err != nil {
		logger.Error("Bootstrap service failed to subscribe to event sourcing", zap.Error(err))
	}
}<|MERGE_RESOLUTION|>--- conflicted
+++ resolved
@@ -12,9 +12,6 @@
 	"context"
 	"fmt"
 	authapi "github.com/mainflux/mainflux/auth/api/grpc"
-	mflog "github.com/mainflux/mainflux/logger"
-	mfnats "github.com/mainflux/mainflux/pkg/messaging/nats"
-	fleetgrpc "github.com/ns1labs/orb/fleet/api/grpc"
 	"github.com/ns1labs/orb/pkg/config"
 	"github.com/ns1labs/orb/policies"
 	policiesgrpc "github.com/ns1labs/orb/policies/api/grpc"
@@ -56,7 +53,6 @@
 
 func main() {
 
-	natsCfg := config.LoadNatsConfig(envPrefix)
 	authGRPCCfg := config.LoadGRPCConfig(mfEnvPrefix, "auth")
 
 	esCfg := config.LoadEsConfig(envPrefix)
@@ -77,12 +73,6 @@
 	}
 	defer logger.Sync() // flushes buffer, if any
 
-	// only needed for mainflux interfaces
-	mflogger, err := mflog.New(os.Stdout, svcCfg.LogLevel)
-	if err != nil {
-		log.Fatalf(err.Error())
-	}
-
 	db := connectToDB(dbCfg, logger)
 	defer db.Close()
 
@@ -104,34 +94,12 @@
 	}
 	authGRPCClient := authapi.NewClient(tracer, authGRPCConn, authGRPCTimeout)
 
-	fleetGRPCTimeout, err := time.ParseDuration(fleetGRPCCfg.Timeout)
-	if err != nil {
-		log.Fatalf("Invalid %s value: %s", fleetGRPCCfg.Timeout, err)
-	}
-	fleetGRPCClient := fleetgrpc.NewClient(tracer, fleetGRPCConn, fleetGRPCTimeout)
-
-	pubSub, err := mfnats.NewPubSub(natsCfg.URL, svcName, mflogger)
-	if err != nil {
-		logger.Error("Failed to connect to NATS", zap.Error(err))
-		os.Exit(1)
-	}
-	defer pubSub.Close()
-
-	commsSvc := policies.NewPoliciesCommsService(logger, fleetGRPCClient, pubSub)
-	svc := newService(authGRPCClient, db, logger, esClient, commsSvc)
-	defer commsSvc.Stop()
-
+	svc := newService(authGRPCClient, db, logger, esClient)
 	errs := make(chan error, 2)
 
 	go startHTTPServer(tracer, svc, svcCfg, logger, errs)
 	go startGRPCServer(svc, tracer, policiesGRPCCfg, logger, errs)
 	go subscribeToFleetES(svc, esClient, esCfg, logger)
-
-	err = commsSvc.Start()
-	if err != nil {
-		logger.Error("unable to start policy communication", zap.Error(err))
-		os.Exit(1)
-	}
 
 	go func() {
 		c := make(chan os.Signal)
@@ -190,14 +158,10 @@
 	return tracer, closer
 }
 
-func newService(auth mainflux.AuthServiceClient, db *sqlx.DB, logger *zap.Logger, esClient *r.Client, policiesComms policies.PolicyCommsService) policies.Service {
+func newService(auth mainflux.AuthServiceClient, db *sqlx.DB, logger *zap.Logger, esClient *r.Client) policies.Service {
 	thingsRepo := postgres.NewPoliciesRepository(db, logger)
 
-<<<<<<< HEAD
-	svc := policies.New(logger, auth, thingsRepo, policiesComms)
-=======
 	svc := policies.New(logger, auth, thingsRepo)
->>>>>>> 7fa2123b
 	svc = redisprod.NewEventStoreMiddleware(svc, esClient, logger)
 	svc = policieshttp.NewLoggingMiddleware(svc, logger)
 	svc = policieshttp.MetricsMiddleware(
