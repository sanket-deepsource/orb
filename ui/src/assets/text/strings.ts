export const STRINGS = {
  header: {
    logotype: 'ORB',
  },
  footer: {
    disclaimer: '',
  },
  home: {
    title: 'Orb Observation Overview',
  },
  // Login Pages strings
  login: {
    presentation: {
      description: 'An Open-Source Network observability platform',
      action: 'Unleash the power of small data with dynamic edge observability',
    },
    form: {
      title: 'Log in or sign up',
      username: 'Username',
      password: 'Password',
      forgot: 'Forgot Password?',
      login: 'Log in',
      register: 'Register',
      nonuser: 'Don\'t have an account?',
    },
  },
  // Fleet Pages strings
  fleet: {
    title: 'Fleet Management',
  },
  // Sink Pages strings
  sink: {
    // sink statuses
    status: {
      active: 'Active',
      error: 'Error',
    },
    // sink.interface name descriptors
    propNames: {
      id: 'id',
      name: 'Name',
      description: 'Description',
      tags: 'Tags',
      status: 'Status',
      error: 'Error',
      backend: 'Service Type',
      config: 'Connection Details',
      config_remote_host: 'Remote Host',
      config_username: 'Username',
      config_password: 'Password',
      ts_created: 'Date Created',
    },
    // add page
    add: {
      header: 'Sink Creation',
    },
    // edit page
    edit: {
      header: 'Update Sink',
    },
    // delete modal
    delete: {
      header: 'Delete Sink Confirmation',
      body: 'Are you sure you want to delete this sink? This may cause policies which use this sink to become invalid. This action cannot be undone.',
      warning: '*To confirm, type your sink label exactly as it appears',
      delete: 'I Understand, Delete This Sink',
      close: 'Close',
    },
    // details modal
    details: {
      header: 'Sink Details',
      close: 'Close',
    },
    // dashboard page
    list: {
      header: 'All Sinks',
      none: 'There are no sinks listed.',
      sink: 'sink',
      total: ['You have', 'total.'],
      error: 'have errors.',
      create: 'New Sink',
      filters: {
        select: 'Filter',
        name: 'Name',
        description: 'Description',
        status: 'Status',
        type: 'Type',
        tags: 'Tags',
      },
    },
  },
  // agents
  agents: {
    // statuses
    status: {
      active: 'Active',
      error: 'Error',
    },
    // agent.interface name descriptors
    propNames: {
      id: 'id',
      name: 'Agent Group Name',
<<<<<<< HEAD
      selName: 'Selector Name',
      description: 'Agent Group Description',
      selDescription: 'Selector Description',
=======
      description: 'Agent Group Description',
>>>>>>> 92e04367
      key: 'Key',
      value: 'Value',
      tags: 'Tags',
      status: 'Status',
      error: 'Error',
      ts_created: 'Date Created',
      matches: 'Matches Against',
    },
    // matches
    match: {
      matchAny: 'The Selected Qualifiers Will Match Against',
      matchNone: 'The Selected Qualifiers Do Not Match Any Agent',
      agents: 'Agent(s)' +
        '',
      updated: 'Agent Group matches updated',
      expand: 'Expand',
      collapse: 'Collapse',
    },
    // add page
    add: {
      header: 'New Agent Group',
      step: {
        title1: 'Agent Group Details',
        desc1: 'This is how you will be able to easily identify your Agent Group',
        title2: 'Agent Group Tags',
        desc2: 'Set the tags that will be used to group Agents',
        title3: 'Review & Confirm',
      },
      success: 'Agent Group successfully created',
    },
    // edit page
    edit: {
      header: 'Update Agent',
    },
// delete modal
<<<<<<< HEAD
    delete: {
      header: 'Delete Agent Group Confirmation',
      body: 'Are you sure you want to delete this Agent Group? This action cannot be undone.',
      warning: '*To confirm, type the Agent Group label exactly as it appears',
      delete: 'I Understand, Delete This Agent Group',
=======
    delete: {
      header: 'Delete Agent Group Confirmation',
      body: 'Are you sure you want to delete this Agent Group? This action cannot be undone.',
      warning: '*To confirm, type the Agent Group label exactly as it appears',
      delete: 'I Understand, Delete This Agent Group',
      close: 'Close',
    },
    // details modal
    details: {
      header: 'Agent Group Details',
      close: 'Close',
    },
    // dashboard page
    list: {
      header: 'All Agents Groups',
      none: 'There are no agents listed.',
      agentGroup: 'agent',
      total: ['You have', 'total.'],
      error: 'have errors.',
      create: 'New Agent',
      filters: {
        select: 'Filter',
        name: 'Name',
        description: 'Description',
        status: 'Status',
        type: 'Type',
        tags: 'Tags',
      },
    },
  },
  // agent groups
  agentGroups: {
    // statuses
    status: {
      active: 'Active',
      error: 'Error',
    },
    // agent.interface name descriptors
    propNames: {
      id: 'id',
      name: 'Agent Name',
      description: 'Agent Description',
      key: 'Key',
      value: 'Value',
      orb_tags: 'Orb Tags',
      state: 'Status',
      error: 'Error',
      ts_created: 'Date Created',
    },
    // add page
    add: {
      header: 'New Agent',
      step: {
        title1: 'Agent Details',
        desc1: 'This is how you will be able to easily identify your Agent',
        title2: 'Orb Tags',
        desc2: 'Set the tags that will be used to filter your agent',
        title3: 'Review & Confirm',
      },
      success: 'Agent successfully created',
    },
    // edit page
    edit: {
      header: 'Update Agent',
    },
// delete modal
    delete: {
      header: 'Delete Confirmation',
      body: 'Are you sure you want to delete this Agent? This action cannot be undone.',
      warning: '*To confirm, type the Agent label exactly as it appears',
      delete: 'I Understand, Delete This Agent',
>>>>>>> 92e04367
      close: 'Close',
    },
    // details modal
    details: {
      header: 'Agent Details',
      close: 'Close',
    },
    // dashboard page
    list: {
      header: 'All Agents',
      none: 'There are no agents listed.',
      agentGroup: 'agent',
      total: ['You have', 'total.'],
      error: 'have errors.',
      create: 'New Agent',
      filters: {
        select: 'Filter',
        name: 'Name',
        description: 'Description',
        status: 'Status',
        type: 'Type',
        tags: 'Tags',
      },
    },
  },
  // stepper cues
  stepper: {
    back: 'Back',
    next: 'Next',
    save: 'Save',
  },
  // tags cues
  tags: {
    addTag: 'Add New Tag',
    key: 'Tag Key',
    value: 'Tag Value',
  },
};<|MERGE_RESOLUTION|>--- conflicted
+++ resolved
@@ -100,13 +100,7 @@
     propNames: {
       id: 'id',
       name: 'Agent Group Name',
-<<<<<<< HEAD
-      selName: 'Selector Name',
       description: 'Agent Group Description',
-      selDescription: 'Selector Description',
-=======
-      description: 'Agent Group Description',
->>>>>>> 92e04367
       key: 'Key',
       value: 'Value',
       tags: 'Tags',
@@ -142,13 +136,6 @@
       header: 'Update Agent',
     },
 // delete modal
-<<<<<<< HEAD
-    delete: {
-      header: 'Delete Agent Group Confirmation',
-      body: 'Are you sure you want to delete this Agent Group? This action cannot be undone.',
-      warning: '*To confirm, type the Agent Group label exactly as it appears',
-      delete: 'I Understand, Delete This Agent Group',
-=======
     delete: {
       header: 'Delete Agent Group Confirmation',
       body: 'Are you sure you want to delete this Agent Group? This action cannot be undone.',
@@ -220,7 +207,6 @@
       body: 'Are you sure you want to delete this Agent? This action cannot be undone.',
       warning: '*To confirm, type the Agent label exactly as it appears',
       delete: 'I Understand, Delete This Agent',
->>>>>>> 92e04367
       close: 'Close',
     },
     // details modal
