--- conflicted
+++ resolved
@@ -33,10 +33,6 @@
 	logger *zap.Logger
 }
 
-<<<<<<< HEAD
-func (r policiesRepository) UpdatePolicy(ctx context.Context, owner string, plcy policies.Policy) error {
-	q := `UPDATE agent_policies SET name = :name, description = :description, orb_tags = :orb_tags, policy = :policy WHERE mf_owner_id = :mf_owner_id AND id = :id;`
-=======
 func (r policiesRepository) DeletePolicy(ctx context.Context, ownerID string, policyID string) error {
 	if ownerID == "" || policyID == "" {
 		return policies.ErrMalformedEntity
@@ -57,7 +53,6 @@
 
 func (r policiesRepository) UpdatePolicy(ctx context.Context, owner string, plcy policies.Policy) error {
 	q := `UPDATE agent_policies SET name = :name, description = :description, orb_tags = :orb_tags, policy = :policy, version = :version WHERE mf_owner_id = :mf_owner_id AND id = :id;`
->>>>>>> 7fa2123b
 	plcyDB, err := toDBPolicy(plcy)
 	if err != nil {
 		return errors.Wrap(policies.ErrUpdateEntity, err)
@@ -346,11 +341,7 @@
 
 	q := `SELECT id, name, mf_owner_id, valid, agent_group_id, agent_policy_id, sink_id, metadata, ts_created 
 			FROM datasets
-<<<<<<< HEAD
-			WHERE valid = TRUE AND agent_policy_id = ? AND mf_owner_id = ?`
-=======
 			WHERE agent_policy_id = ? AND mf_owner_id = ?`
->>>>>>> 7fa2123b
 
 	if policyID == "" || ownerID == "" {
 		return nil, errors.ErrMalformedEntity
@@ -408,10 +399,7 @@
 		ID:          policy.ID,
 		Name:        policy.Name,
 		Description: policy.Description,
-<<<<<<< HEAD
-=======
 		Version:     policy.Version,
->>>>>>> 7fa2123b
 		MFOwnerID:   uID.String(),
 		Backend:     policy.Backend,
 		OrbTags:     db.Tags(policy.OrbTags),
