// Copyright (c) Mainflux
// SPDX-License-Identifier: Apache-2.0

// Adapted for Orb project, modifications licensed under MPL v. 2.0:
/* This Source Code Form is subject to the terms of the Mozilla Public
 * License, v. 2.0. If a copy of the MPL was not distributed with this
 * file, You can obtain one at https://mozilla.org/MPL/2.0/. */

package http_test

import (
	"context"
	"encoding/json"
	"fmt"
	"github.com/gofrs/uuid"
	"github.com/mainflux/mainflux"
	flmocks "github.com/ns1labs/orb/fleet/mocks"
	"github.com/ns1labs/orb/pkg/types"
	"github.com/ns1labs/orb/policies"
	api "github.com/ns1labs/orb/policies/api/http"
	plmocks "github.com/ns1labs/orb/policies/mocks"
	"github.com/opentracing/opentracing-go/mocktracer"
	"github.com/stretchr/testify/assert"
	"github.com/stretchr/testify/require"
	"io"
	"net/http"
	"net/http/httptest"
	"strings"
	"testing"
)

const (
	token       = "token"
	email       = "user@example.com"
	format      = "yaml"
	policy_data = `version: "1.0"
visor:
  taps:
    anycast:
      type: pcap
      config:
        iface: eth0`
	limit        = 10
	invalidToken = "invalid"
	maxNameSize  = 1024
	contentType  = "application/json"
	wrongID      = "28ea82e7-0224-4798-a848-899a75cdc650"
)

var (
	validJson = `{
    "name": "mypktvisorpolicyyaml-3",
    "description": "my pktvisor policy yaml",
    "tags": {
        "region": "eu",
        "node_type": "dns"
    },
    "format": "yaml",
    "policy_data": "version: \"1.0\"\nvisor:\n    foo: \"bar\""
}`
	metadata    = map[string]interface{}{"type": "orb_agent"}
	invalidName = strings.Repeat("m", maxNameSize+1)
)

type testRequest struct {
	client      *http.Client
	method      string
	url         string
	contentType string
	token       string
	body        io.Reader
}

type clientServer struct {
	service policies.Service
	server  *httptest.Server
}

func (tr testRequest) make() (*http.Response, error) {
	req, err := http.NewRequest(tr.method, tr.url, tr.body)
	if err != nil {
		return nil, err
	}
	if tr.token != "" {
		req.Header.Set("Authorization", tr.token)
	}
	if tr.contentType != "" {
		req.Header.Set("Content-Type", tr.contentType)
	}
	return tr.client.Do(req)
}

func newService(auth mainflux.AuthServiceClient) policies.Service {
	policyRepo := plmocks.NewPoliciesRepository()
	return policies.New(nil, auth, policyRepo)
}

func newServer(svc policies.Service) *httptest.Server {
	mux := api.MakeHandler(mocktracer.New(), "policies", svc)
	return httptest.NewServer(mux)
}

func toJSON(data interface{}) string {
	jsonData, _ := json.Marshal(data)
	return string(jsonData)
}

func TestViewPolicy(t *testing.T) {
	cli := newClientServer(t)
	policy := createPolicy(t, &cli, "policy")

	cases := map[string]struct {
		ID     string
		token  string
		status int
	}{
		"view a existing policy": {
			ID:     policy.ID,
			token:  token,
			status: http.StatusOK,
		},
		"view a non-existing policy": {
			ID:     "d0967904-8824-4ed1-b11c-9a92f9e4e43c",
			token:  token,
			status: http.StatusNotFound,
		},
		"view a policy with a invalid token": {
			ID:     policy.ID,
			token:  "invalid",
			status: http.StatusUnauthorized,
		},
		"view a policy with a empty token": {
			ID:     policy.ID,
			token:  "",
			status: http.StatusUnauthorized,
		},
	}

	for desc, tc := range cases {
		t.Run(desc, func(t *testing.T) {
			req := testRequest{
				client: cli.server.Client(),
				method: http.MethodGet,
				url:    fmt.Sprintf("%s/policies/agent/%s", cli.server.URL, tc.ID),
				token:  tc.token,
			}
			res, err := req.make()
			require.Nil(t, err, fmt.Sprintf("%s: Unexpected error: %s", desc, err))
			assert.Equal(t, tc.status, res.StatusCode, fmt.Sprintf("%s: expected %d got %d", desc, tc.status, res.StatusCode))
		})
	}

}

func TestListPolicies(t *testing.T) {
	cli := newClientServer(t)

	var data []policyRes
	for i := 0; i < limit; i++ {
		p := createPolicy(t, &cli, fmt.Sprintf("policy-%d", i))
		data = append(data, policyRes{
			ID:      p.ID,
			Name:    p.Name.String(),
			Backend: p.Backend,
			created: true,
		})
	}

	cases := map[string]struct {
		auth   string
		status int
		url    string
		res    []policyRes
		total  uint64
	}{
		"retrieve a list of policies": {
			auth:   token,
			status: http.StatusOK,
			url:    fmt.Sprintf("?offset=%d&limit=%d", 0, limit),
			res:    data[0:limit],
			total:  limit,
		},
		"get a list of policies with empty token": {
			auth:   "",
			status: http.StatusUnauthorized,
			url:    fmt.Sprintf("?offset=%d&limit=%d", 0, 1),
			res:    nil,
			total:  0,
		},
		"get a list of policies with invalid token": {
			auth:   invalidToken,
			status: http.StatusUnauthorized,
			url:    fmt.Sprintf("?offset=%d&limit=%d", 0, 1),
			res:    nil,
			total:  0,
		},
		"get a list of policies with invalid order": {
			auth:   token,
			status: http.StatusBadRequest,
			url:    fmt.Sprintf("?offset=%d&limit=%d&order=wrong", 0, 5),
			res:    nil,
			total:  0,
		},
		"get a list of policies with invalid dir": {
			auth:   token,
			status: http.StatusBadRequest,
			url:    fmt.Sprintf("?offset=%d&limit=%d&order=name&dir=wrong", 0, 5),
			res:    nil,
			total:  0,
		},
		"get a list of policies with negative offset": {
			auth:   token,
			status: http.StatusBadRequest,
			url:    fmt.Sprintf("?offset=%d&limit=%d", -1, 5),
			res:    nil,
			total:  0,
		},
		"get a list of policies with negative limit": {
			auth:   token,
			status: http.StatusBadRequest,
			url:    fmt.Sprintf("?offset=%d&limit=%d", 0, -5),
			res:    nil,
			total:  0,
		},
		"get a list of policies with zero limit": {
			auth:   token,
			status: http.StatusOK,
			url:    fmt.Sprintf("?offset=%d&limit=%d", 0, 0),
			res:    data[0:limit],
			total:  limit,
		},
		"get a list of policies without offset": {
			auth:   token,
			status: http.StatusOK,
			url:    fmt.Sprintf("?limit=%d", limit),
			res:    data[0:limit],
			total:  limit,
		},
		"get a list of policies without limit": {
			auth:   token,
			status: http.StatusOK,
			url:    fmt.Sprintf("?offset=%d", 1),
			res:    data[1:limit],
			total:  limit - 1,
		},
		"get a list of policies with limit greater than max": {
			auth:   token,
			status: http.StatusBadRequest,
			url:    fmt.Sprintf("?offset=%d&limit=%d", 0, 110),
			res:    nil,
			total:  0,
		},
		"get a list of policies with default URL": {
			auth:   token,
			status: http.StatusOK,
			url:    fmt.Sprintf("%s", ""),
			res:    data[0:limit],
			total:  limit,
		},
		"get a list of policies with invalid number of params": {
			auth:   token,
			status: http.StatusBadRequest,
			url:    fmt.Sprintf("?offset=4&limit=4&limit=5&offset=5"),
			res:    nil,
			total:  0,
		},
		"get a list of policies with invalid offset": {
			auth:   token,
			status: http.StatusBadRequest,
			url:    fmt.Sprintf("?offset=e&limit=5"),
			res:    nil,
			total:  0,
		},
		"get a list of policies with invalid limit": {
			auth:   token,
			status: http.StatusBadRequest,
			url:    fmt.Sprintf("?offset=5&limit=e"),
			res:    nil,
			total:  0,
		},
		"get a list of policies filtering with invalid name": {
			auth:   token,
			status: http.StatusBadRequest,
			url:    fmt.Sprintf("?offset=%d&limit=%d&name=%s", 0, 5, invalidName),
			res:    nil,
			total:  0,
		},
		"get a list of policies sorted with invalid order": {
			auth:   token,
			status: http.StatusBadRequest,
			url:    fmt.Sprintf("?offset=%d&limit=%d&order=wrong&dir=desc", 0, 5),
			res:    nil,
			total:  0,
		},
		"get a list of policies sorted with invalid direction": {
			auth:   token,
			status: http.StatusBadRequest,
			url:    fmt.Sprintf("?offset=%d&limit=%d&order=name&dir=wrong", 0, 5),
			res:    nil,
			total:  0,
		},
	}

	for desc, tc := range cases {
		t.Run(desc, func(t *testing.T) {
			req := testRequest{
				client: cli.server.Client(),
				method: http.MethodGet,
				url:    fmt.Sprintf(fmt.Sprintf("%s/policies/agent%s", cli.server.URL, tc.url)),
				token:  tc.auth,
			}
			res, err := req.make()
			require.Nil(t, err, fmt.Sprintf("%s: unexpected error: %s", desc, err))
			var body policiesPageRes
			json.NewDecoder(res.Body).Decode(&body)
			total := uint64(len(body.Policies))
			assert.Equal(t, res.StatusCode, tc.status, fmt.Sprintf("%s: expected status code %d got %d", desc, tc.status, res.StatusCode))
			assert.Equal(t, total, tc.total, fmt.Sprintf("%s: expected total %d got %d", desc, tc.total, total))
		})
	}
}

func TestPolicyEdition(t *testing.T) {
	cli := newClientServer(t)
	policy := createPolicy(t, &cli, "policy")

	cases := map[string]struct {
		id          string
		contentType string
		auth        string
		status      int
		data        string
	}{
		"update a existing policy": {
			id:          policy.ID,
			contentType: "application/json",
			auth:        token,
			status:      http.StatusOK,
			data:        validJson,
		},
		"update policy with a empty json request": {
			id:          policy.ID,
			contentType: contentType,
			auth:        token,
			status:      http.StatusBadRequest,
			data:        "{}",
		},
		"update policy with a invalid id": {
			data:        validJson,
			id:          "invalid",
			contentType: contentType,
			auth:        token,
			status:      http.StatusNotFound,
		},
		"update non-existing policy": {
			data:        validJson,
			id:          wrongID,
			contentType: contentType,
			auth:        token,
			status:      http.StatusNotFound,
		},
		"update policy with invalid user token": {
			data:        validJson,
			id:          policy.ID,
			contentType: contentType,
			auth:        "invalid",
			status:      http.StatusUnauthorized,
		},
		"update policy with empty user token": {
			data:        validJson,
			id:          policy.ID,
			contentType: contentType,
			auth:        "",
			status:      http.StatusUnauthorized,
		},
		"update policy with invalid content type": {
			data:        validJson,
			id:          policy.ID,
			contentType: "invalid",
			auth:        token,
			status:      http.StatusUnsupportedMediaType,
		},
		"update policy without content type": {
			data:        validJson,
			id:          policy.ID,
			contentType: "",
			auth:        token,
			status:      http.StatusUnsupportedMediaType,
		},
		"update policy with a empty request": {
			data:        "",
			id:          policy.ID,
			contentType: contentType,
			auth:        token,
			status:      http.StatusBadRequest,
		},
		"update policy with a invalid data format": {
			data:        "{",
			id:          policy.ID,
			contentType: contentType,
			auth:        token,
			status:      http.StatusBadRequest,
		},
	}

	for desc, tc := range cases {
		t.Run(desc, func(t *testing.T) {
			req := testRequest{
				client:      cli.server.Client(),
				method:      http.MethodPut,
				url:         fmt.Sprintf("%s/policies/agent/%s", cli.server.URL, tc.id),
				contentType: tc.contentType,
				token:       tc.auth,
				body:        strings.NewReader(tc.data),
			}
			res, err := req.make()
			require.Nil(t, err, fmt.Sprintf("%s: Unexpected error: %s", desc, err))
			assert.Equal(t, tc.status, res.StatusCode, fmt.Sprintf("%s: expected status code %d got %d", desc, tc.status, res.StatusCode))
		})
	}
}

func TestPolicyRemoval(t *testing.T) {
	cli := newClientServer(t)

	plcy := createPolicy(t, &cli, "policy")

	cases := map[string]struct {
		id     string
		auth   string
		status int
	}{
		"delete a existing policy": {
			id:     plcy.ID,
			auth:   token,
			status: http.StatusNoContent,
		},
		"delete non-existent policy": {
			id:     wrongID,
			auth:   token,
			status: http.StatusNoContent,
		},
		"delete policy with invalid token": {
			id:     plcy.ID,
			auth:   invalidToken,
			status: http.StatusUnauthorized,
		},
		"delete policy with empty token": {
			id:     plcy.ID,
			auth:   "",
			status: http.StatusUnauthorized,
		},
	}

	for desc, tc := range cases {
		t.Run(desc, func(t *testing.T) {
			req := testRequest{
				client: cli.server.Client(),
				method: http.MethodDelete,
				url:    fmt.Sprintf("%s/policies/agent/%s", cli.server.URL, tc.id),
				token:  tc.auth,
			}

			res, err := req.make()
			require.Nil(t, err, fmt.Sprintf("%s: Unexpected error: %s", desc, err))
			assert.Equal(t, tc.status, res.StatusCode, fmt.Sprintf("%s: expected status %d got %d", desc, tc.status, res.StatusCode))
		})
	}

}

<<<<<<< HEAD
func TestViewDataset(t *testing.T) {
	cli := newClientServer(t)
	dataset := createDataset(t, &cli, "dataset")

	cases := map[string]struct {
		ID     string
		token  string
		status int
	}{
		"view a existing dataset": {
			ID:     dataset.ID,
			token:  token,
			status: http.StatusOK,
		},
		"view a non-existing policy": {
			ID:     "d0967904-8824-4ed1-b11c-9a92f9e4e43c",
			token:  token,
			status: http.StatusNotFound,
		},
		"view a policy with a invalid token": {
			ID:     dataset.ID,
			token:  "invalid",
			status: http.StatusUnauthorized,
		},
		"view a policy with a empty token": {
			ID:     dataset.ID,
			token:  "",
			status: http.StatusUnauthorized,
=======
func TestValidatePolicy(t *testing.T) {
	var (
		contentType = "application/json"
		validYaml = `{"name": "mypktvisorpolicyyaml-3", "backend": "pktvisor", "description": "my pktvisor policy yaml", "tags": {"region": "eu", "node_type": "dns"}, "format": "yaml","policy_data": "version: \"1.0\"\nvisor:\n    foo: \"bar\""}`
		invalidBackendYaml = `{"name": "mypktvisorpolicyyaml-3", "backend": "", "description": "my pktvisor policy yaml", "tags": { "region": "eu","node_type": "dns"},"format": "yaml","policy_data": "version: \"1.0\"\nvisor:\n    foo: \"bar\""}`
		invalidYaml = `{`
		invalidTagYaml = `{"name": "mypktvisorpolicyyaml-3","backend": "pktvisor","description": "my pktvisor policy yaml","tags": {"invalid"},"format": "yaml","policy_data": "version: \"1.0\"\nvisor:\n    foo: \"bar\""}`
		invalidNameYaml = `{"name": "policy//.#","backend": "pktvisor","description": "my pktvisor policy yaml","tags": {"region": "eu","node_type": "dns"},"format": "yaml","policy_data": "version: \"1.0\"\nvisor:\n    foo: \"bar\""}`
		invalidFieldYaml = `{"nname": "policy","backend": "pktvisor","description": "my pktvisor policy yaml","tags": {"region": "eu","node_type": "dns"},"format": "yaml","policy_data": "version: \"1.0\"\nvisor:\n    foo: \"bar\""}`
	)
	cli := newClientServer(t)

	cases := map[string]struct {
		req         string
		contentType string
		auth        string
		status      int
		location    string
	}{
		"validate a valid policy": {
			req:         validYaml,
			contentType: contentType,
			auth:        token,
			status:      http.StatusOK,
			location:    "/policies/agent/validate",
		},
		"validate a invalid yaml": {
			req:         invalidYaml,
			contentType: contentType,
			auth:        token,
			status:      http.StatusBadRequest,
			location:    "/policies/agent/validate",
		},
		"validate a policy with a invalid backend": {
			req:         invalidBackendYaml,
			contentType: contentType,
			auth:        token,
			status:      http.StatusBadRequest,
			location:    "/policies/agent/validate",
		},
		"validate a policy with a invalid tag": {
			req:         invalidTagYaml,
			contentType: contentType,
			auth:        token,
			status:      http.StatusBadRequest,
			location:    "/policies/agent/validate",
		},
		"validate a policy with a invalid name": {
			req:         invalidNameYaml,
			contentType: contentType,
			auth:        token,
			status:      http.StatusBadRequest,
			location:    "/policies/agent/validate",
		},
		"validate a policy with a invalid field": {
			req:         invalidFieldYaml,
			contentType: contentType,
			auth:        token,
			status:      http.StatusBadRequest,
			location:    "/policies/agent/validate",
		},
		"validate a policy with a invalid token": {
			req:         validYaml,
			contentType: contentType,
			auth:        invalidToken,
			status:      http.StatusUnauthorized,
			location:    "/policies/agent/validate",
		},
		"validate a policy with a empty token": {
			req:         validYaml,
			contentType: contentType,
			auth:        "",
			status:      http.StatusUnauthorized,
			location:    "/policies/agent/validate",
		},
		"validate a policy with a empty content type": {
			req:         validYaml,
			contentType: "",
			auth:        token,
			status:      http.StatusUnsupportedMediaType,
			location:    "/policies/agent/validate",
>>>>>>> e30fdf6b
		},
	}

	for desc, tc := range cases {
		t.Run(desc, func(t *testing.T) {
			req := testRequest{
				client: cli.server.Client(),
<<<<<<< HEAD
				method: http.MethodGet,
				url:    fmt.Sprintf("%s/policies/dataset/%s", cli.server.URL, tc.ID),
				token:  tc.token,
			}
			res, err := req.make()
			require.Nil(t, err, fmt.Sprintf("%s: Unexpected error: %s", desc, err))
=======
				method: http.MethodPost,
				url:    fmt.Sprintf("%s/policies/agent/validate", cli.server.URL),
				contentType: tc.contentType,
				token:  tc.auth,
				body: strings.NewReader(tc.req),
			}
			res, err := req.make()
			if err != nil {
				require.Nil(t, err, "%s: Unexpected error: %s", desc, err)
			}
>>>>>>> e30fdf6b
			assert.Equal(t, tc.status, res.StatusCode, fmt.Sprintf("%s: expected %d got %d", desc, tc.status, res.StatusCode))
		})
	}

}

<<<<<<< HEAD
func TestListDataset(t *testing.T) {
	cli := newClientServer(t)

	var data []datasetRes
	for i := 0; i < limit; i++ {
		p := createDataset(t, &cli, fmt.Sprintf("datsets-%d", i))
		data = append(data, datasetRes{
			ID:      p.ID,
			Name:    p.Name.String(),
			created: true,
		})
	}

	cases := map[string]struct {
		auth   string
		status int
		url    string
		res    []datasetRes
		total  uint64
	}{
		"retrieve a list of datasets": {
			auth:   token,
			status: http.StatusOK,
			url:    fmt.Sprintf("?offset=%d&limit=%d", 0, limit),
			res:    data[0:limit],
			total:  limit,
		},
		"get a list of datasets with empty token": {
			auth:   "",
			status: http.StatusUnauthorized,
			url:    fmt.Sprintf("?offset=%d&limit=%d", 0, 1),
			res:    nil,
			total:  0,
		},
		"get a list of datasets with invalid token": {
			auth:   invalidToken,
			status: http.StatusUnauthorized,
			url:    fmt.Sprintf("?offset=%d&limit=%d", 0, 1),
			res:    nil,
			total:  0,
		},
		"get a list of datasets with invalid order": {
			auth:   token,
			status: http.StatusBadRequest,
			url:    fmt.Sprintf("?offset=%d&limit=%d&order=wrong", 0, 5),
			res:    nil,
			total:  0,
		},
		"get a list of datasets with invalid dir": {
			auth:   token,
			status: http.StatusBadRequest,
			url:    fmt.Sprintf("?offset=%d&limit=%d&order=name&dir=wrong", 0, 5),
			res:    nil,
			total:  0,
		},
		"get a list of datasets with negative offset": {
			auth:   token,
			status: http.StatusBadRequest,
			url:    fmt.Sprintf("?offset=%d&limit=%d", -1, 5),
			res:    nil,
			total:  0,
		},
		"get a list of datasets with negative limit": {
			auth:   token,
			status: http.StatusBadRequest,
			url:    fmt.Sprintf("?offset=%d&limit=%d", 0, -5),
			res:    nil,
			total:  0,
		},
		"get a list of datasets with zero limit": {
			auth:   token,
			status: http.StatusOK,
			url:    fmt.Sprintf("?offset=%d&limit=%d", 0, 0),
			res:    data[0:limit],
			total:  limit,
		},
		"get a list of datasets without offset": {
			auth:   token,
			status: http.StatusOK,
			url:    fmt.Sprintf("?limit=%d", limit),
			res:    data[0:limit],
			total:  limit,
		},
		"get a list of datasets without limit": {
			auth:   token,
			status: http.StatusOK,
			url:    fmt.Sprintf("?offset=%d", 1),
			res:    data[1:limit],
			total:  limit - 1,
		},
		"get a list of datasets with limit greater than max": {
			auth:   token,
			status: http.StatusBadRequest,
			url:    fmt.Sprintf("?offset=%d&limit=%d", 0, 110),
			res:    nil,
			total:  0,
		},
		"get a list of datasets with default URL": {
			auth:   token,
			status: http.StatusOK,
			url:    fmt.Sprintf("%s", ""),
			res:    data[0:limit],
			total:  limit,
		},
		"get a list of datasets with invalid number of params": {
			auth:   token,
			status: http.StatusBadRequest,
			url:    fmt.Sprintf("?offset=4&limit=4&limit=5&offset=5"),
			res:    nil,
			total:  0,
		},
		"get a list of datasets with invalid offset": {
			auth:   token,
			status: http.StatusBadRequest,
			url:    fmt.Sprintf("?offset=e&limit=5"),
			res:    nil,
			total:  0,
		},
		"get a list of datasets with invalid limit": {
			auth:   token,
			status: http.StatusBadRequest,
			url:    fmt.Sprintf("?offset=5&limit=e"),
			res:    nil,
			total:  0,
		},
		"get a list of datasets filtering with invalid name": {
			auth:   token,
			status: http.StatusBadRequest,
			url:    fmt.Sprintf("?offset=%d&limit=%d&name=%s", 0, 5, invalidName),
			res:    nil,
			total:  0,
		},
		"get a list of datasets sorted with invalid order": {
			auth:   token,
			status: http.StatusBadRequest,
			url:    fmt.Sprintf("?offset=%d&limit=%d&order=wrong&dir=desc", 0, 5),
			res:    nil,
			total:  0,
		},
		"get a list of datasets sorted with invalid direction": {
			auth:   token,
			status: http.StatusBadRequest,
			url:    fmt.Sprintf("?offset=%d&limit=%d&order=name&dir=wrong", 0, 5),
			res:    nil,
			total:  0,
		},
	}

	for desc, tc := range cases {
		t.Run(desc, func(t *testing.T) {
			req := testRequest{
				client: cli.server.Client(),
				method: http.MethodGet,
				url:    fmt.Sprintf(fmt.Sprintf("%s/policies/dataset%s", cli.server.URL, tc.url)),
				token:  tc.auth,
			}
			res, err := req.make()
			require.Nil(t, err, fmt.Sprintf("%s: unexpected error: %s", desc, err))
			var body datasetPageRes
			json.NewDecoder(res.Body).Decode(&body)
			total := uint64(len(body.Dataset))
			assert.Equal(t, res.StatusCode, tc.status, fmt.Sprintf("%s: expected status code %d got %d", desc, tc.status, res.StatusCode))
			assert.Equal(t, total, tc.total, fmt.Sprintf("%s: expected total %d got %d", desc, tc.total, total))
		})
	}
}

=======
>>>>>>> e30fdf6b
func createPolicy(t *testing.T, cli *clientServer, name string) policies.Policy {
	t.Helper()
	ID, err := uuid.NewV4()
	require.Nil(t, err, fmt.Sprintf("Unexpected error: %s", err))

	validName, err := types.NewIdentifier(name)
	require.Nil(t, err, fmt.Sprintf("Unexpected error: %s", err))

	policy := policies.Policy{
		ID:      ID.String(),
		Name:    validName,
		Backend: "pktvisor",
	}

	res, err := cli.service.AddPolicy(context.Background(), token, policy, format, policy_data)
	require.Nil(t, err, fmt.Sprintf("Unexpected error: %s", err))
	return res
}

func createDataset(t *testing.T, cli *clientServer, name string) policies.Dataset {
	t.Helper()
	ID, err := uuid.NewV4()
	require.Nil(t, err, fmt.Sprintf("Unexpected error: %s", err))

	validName, err := types.NewIdentifier(name)
	require.Nil(t, err, fmt.Sprintf("Unexpected error: %s", err))

	dataset := policies.Dataset{
		ID:   ID.String(),
		Name: validName,
	}

	res, err := cli.service.AddDataset(context.Background(), token, dataset)
	require.Nil(t, err, fmt.Sprintf("Unexpected error: %s", err))

	return res
}

func newClientServer(t *testing.T) clientServer {
	t.Helper()
	users := flmocks.NewAuthService(map[string]string{token: email})

	policiesService := newService(users)
	policiesServer := newServer(policiesService)

	return clientServer{
		service: policiesService,
		server:  policiesServer,
	}
}

type policyRes struct {
	ID      string `json:"id"`
	Name    string `json:"name"`
	Backend string `json:"backend"`
	created bool
}

type policiesPageRes struct {
	Total    uint64      `json:"total"`
	Offset   uint64      `json:"offset"`
	Limit    uint64      `json:"limit"`
	Policies []policyRes `json:"data"`
}

type datasetRes struct {
	ID      string `json:"id"`
	Name    string `json:"name"`
	created bool
}

type datasetPageRes struct {
	Total   uint64       `json:"total"`
	Offset  uint64       `json:"offset"`
	Limit   uint64       `json:"limit"`
	Dataset []datasetRes `json:"dataset"`
}<|MERGE_RESOLUTION|>--- conflicted
+++ resolved
@@ -469,36 +469,6 @@
 
 }
 
-<<<<<<< HEAD
-func TestViewDataset(t *testing.T) {
-	cli := newClientServer(t)
-	dataset := createDataset(t, &cli, "dataset")
-
-	cases := map[string]struct {
-		ID     string
-		token  string
-		status int
-	}{
-		"view a existing dataset": {
-			ID:     dataset.ID,
-			token:  token,
-			status: http.StatusOK,
-		},
-		"view a non-existing policy": {
-			ID:     "d0967904-8824-4ed1-b11c-9a92f9e4e43c",
-			token:  token,
-			status: http.StatusNotFound,
-		},
-		"view a policy with a invalid token": {
-			ID:     dataset.ID,
-			token:  "invalid",
-			status: http.StatusUnauthorized,
-		},
-		"view a policy with a empty token": {
-			ID:     dataset.ID,
-			token:  "",
-			status: http.StatusUnauthorized,
-=======
 func TestValidatePolicy(t *testing.T) {
 	var (
 		contentType = "application/json"
@@ -580,7 +550,6 @@
 			auth:        token,
 			status:      http.StatusUnsupportedMediaType,
 			location:    "/policies/agent/validate",
->>>>>>> e30fdf6b
 		},
 	}
 
@@ -588,14 +557,6 @@
 		t.Run(desc, func(t *testing.T) {
 			req := testRequest{
 				client: cli.server.Client(),
-<<<<<<< HEAD
-				method: http.MethodGet,
-				url:    fmt.Sprintf("%s/policies/dataset/%s", cli.server.URL, tc.ID),
-				token:  tc.token,
-			}
-			res, err := req.make()
-			require.Nil(t, err, fmt.Sprintf("%s: Unexpected error: %s", desc, err))
-=======
 				method: http.MethodPost,
 				url:    fmt.Sprintf("%s/policies/agent/validate", cli.server.URL),
 				contentType: tc.contentType,
@@ -606,14 +567,59 @@
 			if err != nil {
 				require.Nil(t, err, "%s: Unexpected error: %s", desc, err)
 			}
->>>>>>> e30fdf6b
 			assert.Equal(t, tc.status, res.StatusCode, fmt.Sprintf("%s: expected %d got %d", desc, tc.status, res.StatusCode))
 		})
 	}
 
 }
 
-<<<<<<< HEAD
+func TestViewDataset(t *testing.T) {
+	cli := newClientServer(t)
+	dataset := createDataset(t, &cli, "dataset")
+
+	cases := map[string]struct {
+		ID     string
+		token  string
+		status int
+	}{
+		"view a existing dataset": {
+			ID:     dataset.ID,
+			token:  token,
+			status: http.StatusOK,
+		},
+		"view a non-existing policy": {
+			ID:     "d0967904-8824-4ed1-b11c-9a92f9e4e43c",
+			token:  token,
+			status: http.StatusNotFound,
+		},
+		"view a policy with a invalid token": {
+			ID:     dataset.ID,
+			token:  "invalid",
+			status: http.StatusUnauthorized,
+		},
+		"view a policy with a empty token": {
+			ID:     dataset.ID,
+			token:  "",
+			status: http.StatusUnauthorized,
+		},
+	}
+
+	for desc, tc := range cases {
+		t.Run(desc, func(t *testing.T) {
+			req := testRequest{
+				client: cli.server.Client(),
+				method: http.MethodGet,
+				url:    fmt.Sprintf("%s/policies/dataset/%s", cli.server.URL, tc.ID),
+				token:  tc.token,
+			}
+			res, err := req.make()
+			require.Nil(t, err, fmt.Sprintf("%s: Unexpected error: %s", desc, err))
+			assert.Equal(t, tc.status, res.StatusCode, fmt.Sprintf("%s: expected %d got %d", desc, tc.status, res.StatusCode))
+		})
+	}
+
+}
+
 func TestListDataset(t *testing.T) {
 	cli := newClientServer(t)
 
@@ -781,8 +787,6 @@
 	}
 }
 
-=======
->>>>>>> e30fdf6b
 func createPolicy(t *testing.T, cli *clientServer, name string) policies.Policy {
 	t.Helper()
 	ID, err := uuid.NewV4()
