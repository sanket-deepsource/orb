--- conflicted
+++ resolved
@@ -46,13 +46,12 @@
 	return m.svc.CreateAgentGroup(ctx, token, s)
 }
 
-<<<<<<< HEAD
+func (m metricsMiddleware) RemoveAgentGroup(ctx context.Context, token string, groupID string) error {
+	return m.svc.RemoveAgentGroup(ctx, token, groupID)
+}
+
 func (m metricsMiddleware) ValidateAgentGroup(ctx context.Context, token string, s fleet.AgentGroup) (fleet.AgentGroup, error) {
 	return m.svc.ValidateAgentGroup(ctx, token, s)
-=======
-func (m metricsMiddleware) RemoveAgentGroup(ctx context.Context, token string, groupID string) error {
-	return m.svc.RemoveAgentGroup(ctx, token, groupID)
->>>>>>> 1f0ef22e
 }
 
 // MetricsMiddleware instruments core service by tracking request count and latency.
