// Copyright (c) Mainflux
// SPDX-License-Identifier: Apache-2.0

// Adapted for Orb project, modifications licensed under MPL v. 2.0:
/* This Source Code Form is subject to the terms of the Mozilla Public
 * License, v. 2.0. If a copy of the MPL was not distributed with this
 * file, You can obtain one at https://mozilla.org/MPL/2.0/. */

package http_test

import (
	"context"
	"encoding/json"
	"fmt"
	"github.com/gofrs/uuid"
	"github.com/mainflux/mainflux"
	flmocks "github.com/ns1labs/orb/fleet/mocks"
	"github.com/ns1labs/orb/pkg/types"
	"github.com/ns1labs/orb/policies"
	api "github.com/ns1labs/orb/policies/api/http"
	plmocks "github.com/ns1labs/orb/policies/mocks"
	"github.com/opentracing/opentracing-go/mocktracer"
	"github.com/stretchr/testify/assert"
	"github.com/stretchr/testify/require"
	"io"
	"net/http"
	"net/http/httptest"
	"strings"
	"testing"
)

const (
	token       = "token"
	email       = "user@example.com"
	format      = "yaml"
	policy_data = `version: "1.0"
visor:
  taps:
    anycast:
      type: pcap
      config:
        iface: eth0`
	limit        = 10
	invalidToken = "invalid"
	maxNameSize  = 1024
	contentType  = "application/json"
	wrongID      = "28ea82e7-0224-4798-a848-899a75cdc650"
)

var (
	validJson = `{
    "name": "mypktvisorpolicyyaml-3",
    "description": "my pktvisor policy yaml",
    "tags": {
        "region": "eu",
        "node_type": "dns"
    },
    "format": "yaml",
    "policy_data": "version: \"1.0\"\nvisor:\n    foo: \"bar\""
}`
	metadata    = map[string]interface{}{"type": "orb_agent"}
	invalidName = strings.Repeat("m", maxNameSize+1)
)

type testRequest struct {
	client      *http.Client
	method      string
	url         string
	contentType string
	token       string
	body        io.Reader
}

type clientServer struct {
	service policies.Service
	server  *httptest.Server
}

func (tr testRequest) make() (*http.Response, error) {
	req, err := http.NewRequest(tr.method, tr.url, tr.body)
	if err != nil {
		return nil, err
	}
	if tr.token != "" {
		req.Header.Set("Authorization", tr.token)
	}
	if tr.contentType != "" {
		req.Header.Set("Content-Type", tr.contentType)
	}
	return tr.client.Do(req)
}

func newService(auth mainflux.AuthServiceClient) policies.Service {
	policyRepo := plmocks.NewPoliciesRepository()
	return policies.New(nil, auth, policyRepo)
}

func newServer(svc policies.Service) *httptest.Server {
	mux := api.MakeHandler(mocktracer.New(), "policies", svc)
	return httptest.NewServer(mux)
}

func toJSON(data interface{}) string {
	jsonData, _ := json.Marshal(data)
	return string(jsonData)
}

func TestViewPolicy(t *testing.T) {
	cli := newClientServer(t)
	policy := createPolicy(t, &cli, "policy")

	cases := map[string]struct {
		ID     string
		token  string
		status int
	}{
		"view a existing policy": {
			ID:     policy.ID,
			token:  token,
			status: http.StatusOK,
		},
		"view a non-existing policy": {
			ID:     "d0967904-8824-4ed1-b11c-9a92f9e4e43c",
			token:  token,
			status: http.StatusNotFound,
		},
		"view a policy with a invalid token": {
			ID:     policy.ID,
			token:  "invalid",
			status: http.StatusUnauthorized,
		},
		"view a policy with a empty token": {
			ID:     policy.ID,
			token:  "",
			status: http.StatusUnauthorized,
		},
	}

	for desc, tc := range cases {
		t.Run(desc, func(t *testing.T) {
			req := testRequest{
				client: cli.server.Client(),
				method: http.MethodGet,
				url:    fmt.Sprintf("%s/policies/agent/%s", cli.server.URL, tc.ID),
				token:  tc.token,
			}
			res, err := req.make()
			require.Nil(t, err, fmt.Sprintf("%s: Unexpected error: %s", desc, err))
			assert.Equal(t, tc.status, res.StatusCode, fmt.Sprintf("%s: expected %d got %d", desc, tc.status, res.StatusCode))
		})
	}

}

func TestListPolicies(t *testing.T) {
	cli := newClientServer(t)

	var data []policyRes
	for i := 0; i < limit; i++ {
		p := createPolicy(t, &cli, fmt.Sprintf("policy-%d", i))
		data = append(data, policyRes{
			ID:      p.ID,
			Name:    p.Name.String(),
			Backend: p.Backend,
			created: true,
		})
	}

	cases := map[string]struct {
		auth   string
		status int
		url    string
		res    []policyRes
		total  uint64
	}{
		"retrieve a list of policies": {
			auth:   token,
			status: http.StatusOK,
			url:    fmt.Sprintf("?offset=%d&limit=%d", 0, limit),
			res:    data[0:limit],
			total:  limit,
		},
		"get a list of policies with empty token": {
			auth:   "",
			status: http.StatusUnauthorized,
			url:    fmt.Sprintf("?offset=%d&limit=%d", 0, 1),
			res:    nil,
			total:  0,
		},
		"get a list of policies with invalid token": {
			auth:   invalidToken,
			status: http.StatusUnauthorized,
			url:    fmt.Sprintf("?offset=%d&limit=%d", 0, 1),
			res:    nil,
			total:  0,
		},
		"get a list of policies with invalid order": {
			auth:   token,
			status: http.StatusBadRequest,
			url:    fmt.Sprintf("?offset=%d&limit=%d&order=wrong", 0, 5),
			res:    nil,
			total:  0,
		},
		"get a list of policies with invalid dir": {
			auth:   token,
			status: http.StatusBadRequest,
			url:    fmt.Sprintf("?offset=%d&limit=%d&order=name&dir=wrong", 0, 5),
			res:    nil,
			total:  0,
		},
		"get a list of policies with negative offset": {
			auth:   token,
			status: http.StatusBadRequest,
			url:    fmt.Sprintf("?offset=%d&limit=%d", -1, 5),
			res:    nil,
			total:  0,
		},
		"get a list of policies with negative limit": {
			auth:   token,
			status: http.StatusBadRequest,
			url:    fmt.Sprintf("?offset=%d&limit=%d", 0, -5),
			res:    nil,
			total:  0,
		},
		"get a list of policies with zero limit": {
			auth:   token,
			status: http.StatusOK,
			url:    fmt.Sprintf("?offset=%d&limit=%d", 0, 0),
			res:    data[0:limit],
			total:  limit,
		},
		"get a list of policies without offset": {
			auth:   token,
			status: http.StatusOK,
			url:    fmt.Sprintf("?limit=%d", limit),
			res:    data[0:limit],
			total:  limit,
		},
		"get a list of policies without limit": {
			auth:   token,
			status: http.StatusOK,
			url:    fmt.Sprintf("?offset=%d", 1),
			res:    data[1:limit],
			total:  limit - 1,
		},
		"get a list of policies with limit greater than max": {
			auth:   token,
			status: http.StatusBadRequest,
			url:    fmt.Sprintf("?offset=%d&limit=%d", 0, 110),
			res:    nil,
			total:  0,
		},
		"get a list of policies with default URL": {
			auth:   token,
			status: http.StatusOK,
			url:    fmt.Sprintf("%s", ""),
			res:    data[0:limit],
			total:  limit,
		},
		"get a list of policies with invalid number of params": {
			auth:   token,
			status: http.StatusBadRequest,
			url:    fmt.Sprintf("?offset=4&limit=4&limit=5&offset=5"),
			res:    nil,
			total:  0,
		},
		"get a list of policies with invalid offset": {
			auth:   token,
			status: http.StatusBadRequest,
			url:    fmt.Sprintf("?offset=e&limit=5"),
			res:    nil,
			total:  0,
		},
		"get a list of policies with invalid limit": {
			auth:   token,
			status: http.StatusBadRequest,
			url:    fmt.Sprintf("?offset=5&limit=e"),
			res:    nil,
			total:  0,
		},
		"get a list of policies filtering with invalid name": {
			auth:   token,
			status: http.StatusBadRequest,
			url:    fmt.Sprintf("?offset=%d&limit=%d&name=%s", 0, 5, invalidName),
			res:    nil,
			total:  0,
		},
		"get a list of policies sorted with invalid order": {
			auth:   token,
			status: http.StatusBadRequest,
			url:    fmt.Sprintf("?offset=%d&limit=%d&order=wrong&dir=desc", 0, 5),
			res:    nil,
			total:  0,
		},
		"get a list of policies sorted with invalid direction": {
			auth:   token,
			status: http.StatusBadRequest,
			url:    fmt.Sprintf("?offset=%d&limit=%d&order=name&dir=wrong", 0, 5),
			res:    nil,
			total:  0,
		},
	}

	for desc, tc := range cases {
		t.Run(desc, func(t *testing.T) {
			req := testRequest{
				client: cli.server.Client(),
				method: http.MethodGet,
				url:    fmt.Sprintf(fmt.Sprintf("%s/policies/agent%s", cli.server.URL, tc.url)),
				token:  tc.auth,
			}
			res, err := req.make()
			require.Nil(t, err, fmt.Sprintf("%s: unexpected error: %s", desc, err))
			var body policiesPageRes
			json.NewDecoder(res.Body).Decode(&body)
			total := uint64(len(body.Policies))
			assert.Equal(t, res.StatusCode, tc.status, fmt.Sprintf("%s: expected status code %d got %d", desc, tc.status, res.StatusCode))
			assert.Equal(t, total, tc.total, fmt.Sprintf("%s: expected total %d got %d", desc, tc.total, total))
		})
	}
}

func TestPolicyEdition(t *testing.T) {
	cli := newClientServer(t)
	policy := createPolicy(t, &cli, "policy")

	cases := map[string]struct {
		id          string
		contentType string
		auth        string
		status      int
		data        string
	}{
		"update a existing policy": {
			id:          policy.ID,
			contentType: "application/json",
			auth:        token,
			status:      http.StatusOK,
			data:        validJson,
		},
		"update policy with a empty json request": {
			id:          policy.ID,
			contentType: contentType,
			auth:        token,
			status:      http.StatusBadRequest,
			data:        "{}",
		},
		"update policy with a invalid id": {
			data:        validJson,
			id:          "invalid",
			contentType: contentType,
			auth:        token,
			status:      http.StatusNotFound,
		},
		"update non-existing policy": {
			data:        validJson,
			id:          wrongID,
			contentType: contentType,
			auth:        token,
			status:      http.StatusNotFound,
		},
		"update policy with invalid user token": {
			data:        validJson,
			id:          policy.ID,
			contentType: contentType,
			auth:        "invalid",
			status:      http.StatusUnauthorized,
		},
		"update policy with empty user token": {
			data:        validJson,
			id:          policy.ID,
			contentType: contentType,
			auth:        "",
			status:      http.StatusUnauthorized,
		},
		"update policy with invalid content type": {
			data:        validJson,
			id:          policy.ID,
			contentType: "invalid",
			auth:        token,
			status:      http.StatusUnsupportedMediaType,
		},
		"update policy without content type": {
			data:        validJson,
			id:          policy.ID,
			contentType: "",
			auth:        token,
			status:      http.StatusUnsupportedMediaType,
		},
		"update policy with a empty request": {
			data:        "",
			id:          policy.ID,
			contentType: contentType,
			auth:        token,
			status:      http.StatusBadRequest,
		},
		"update policy with a invalid data format": {
			data:        "{",
			id:          policy.ID,
			contentType: contentType,
			auth:        token,
			status:      http.StatusBadRequest,
		},
	}

	for desc, tc := range cases {
		t.Run(desc, func(t *testing.T) {
			req := testRequest{
				client:      cli.server.Client(),
				method:      http.MethodPut,
				url:         fmt.Sprintf("%s/policies/agent/%s", cli.server.URL, tc.id),
				contentType: tc.contentType,
				token:       tc.auth,
				body:        strings.NewReader(tc.data),
			}
			res, err := req.make()
			require.Nil(t, err, fmt.Sprintf("%s: Unexpected error: %s", desc, err))
			assert.Equal(t, tc.status, res.StatusCode, fmt.Sprintf("%s: expected status code %d got %d", desc, tc.status, res.StatusCode))
		})
	}
}

func TestPolicyRemoval(t *testing.T) {
	cli := newClientServer(t)

	plcy := createPolicy(t, &cli, "policy")

	cases := map[string]struct {
		id     string
		auth   string
		status int
	}{
		"delete a existing policy": {
			id:     plcy.ID,
			auth:   token,
			status: http.StatusNoContent,
		},
		"delete non-existent policy": {
			id:     wrongID,
			auth:   token,
			status: http.StatusNoContent,
		},
		"delete policy with invalid token": {
			id:     plcy.ID,
			auth:   invalidToken,
			status: http.StatusUnauthorized,
		},
		"delete policy with empty token": {
			id:     plcy.ID,
			auth:   "",
			status: http.StatusUnauthorized,
		},
	}

	for desc, tc := range cases {
		t.Run(desc, func(t *testing.T) {
			req := testRequest{
				client: cli.server.Client(),
				method: http.MethodDelete,
				url:    fmt.Sprintf("%s/policies/agent/%s", cli.server.URL, tc.id),
				token:  tc.auth,
			}

			res, err := req.make()
			require.Nil(t, err, fmt.Sprintf("%s: Unexpected error: %s", desc, err))
			assert.Equal(t, tc.status, res.StatusCode, fmt.Sprintf("%s: expected status %d got %d", desc, tc.status, res.StatusCode))
		})
	}

}

<<<<<<< HEAD
func TestDatasetValidation(t *testing.T){
	var (
		invalidJson = `{`
		validJson         = "{\n    \"name\": \"my-dataset-json\",\n    \"agent_group_id\": \"8fd6d12d-6a26-5d85-dc35-f9ba8f4d93db\",\n    \"agent_policy_id\": \"86b7b412-1b7f-f5bc-c78b-f79087d6e49b\",\n    \"sink_id\": \"f5b2d342-211d-a9ab-1233-63199a3fc16f\"\n,\n    \"tags\": {\n        \"region\": \"eu\",\n        \"node_type\": \"dns\"\n    }}"
		invalidNameJson = "{\n    \"name\": \"9...DATASET\",\n    \"agent_group_id\": \"8fd6d12d-6a26-5d85-dc35-f9ba8f4d93db\",\n    \"agent_policy_id\": \"86b7b412-1b7f-f5bc-c78b-f79087d6e49b\",\n    \"sink_id\": \"f5b2d342-211d-a9ab-1233-63199a3fc16f\"\n,\n    \"tags\": {\n        \"region\": \"eu\",\n        \"node_type\": \"dns\"\n    }}"
		invalidTagJson = "{\n    \"name\": \"my-dataset-json\",\n    \"agent_group_id\": \"8fd6d12d-6a26-5d85-dc35-f9ba8f4d93db\",\n    \"agent_policy_id\": \"86b7b412-1b7f-f5bc-c78b-f79087d6e49b\",\n    \"sink_id\": \"f5b2d342-211d-a9ab-1233-63199a3fc16f\"\n,\n    \"tags\": \"invalidTag\"}"
		invalidFieldJson = "{\n    \"naamme\": \"my-dataset-json\",\n    \"agent_group_id\": \"8fd6d12d-6a26-5d85-dc35-f9ba8f4d93db\",\n    \"agent_policy_id\": \"86b7b412-1b7f-f5bc-c78b-f79087d6e49b\",\n    \"sink_id\": \"f5b2d342-211d-a9ab-1233-63199a3fc16f\"\n,\n    \"tags\": {\n        \"region\": \"eu\",\n        \"node_type\": \"dns\"\n    }}"
=======
func TestValidatePolicy(t *testing.T) {
	var (
		contentType = "application/json"
		validYaml = `{"name": "mypktvisorpolicyyaml-3", "backend": "pktvisor", "description": "my pktvisor policy yaml", "tags": {"region": "eu", "node_type": "dns"}, "format": "yaml","policy_data": "version: \"1.0\"\nvisor:\n    foo: \"bar\""}`
		invalidBackendYaml = `{"name": "mypktvisorpolicyyaml-3", "backend": "", "description": "my pktvisor policy yaml", "tags": { "region": "eu","node_type": "dns"},"format": "yaml","policy_data": "version: \"1.0\"\nvisor:\n    foo: \"bar\""}`
		invalidYaml = `{`
		invalidTagYaml = `{"name": "mypktvisorpolicyyaml-3","backend": "pktvisor","description": "my pktvisor policy yaml","tags": {"invalid"},"format": "yaml","policy_data": "version: \"1.0\"\nvisor:\n    foo: \"bar\""}`
		invalidNameYaml = `{"name": "policy//.#","backend": "pktvisor","description": "my pktvisor policy yaml","tags": {"region": "eu","node_type": "dns"},"format": "yaml","policy_data": "version: \"1.0\"\nvisor:\n    foo: \"bar\""}`
		invalidFieldYaml = `{"nname": "policy","backend": "pktvisor","description": "my pktvisor policy yaml","tags": {"region": "eu","node_type": "dns"},"format": "yaml","policy_data": "version: \"1.0\"\nvisor:\n    foo: \"bar\""}`
>>>>>>> fd40e218
	)
	cli := newClientServer(t)

	cases := map[string]struct {
		req         string
		contentType string
		auth        string
		status      int
		location    string
	}{
<<<<<<< HEAD
		"Validate a valid dataset": {
			req:         validJson,
			contentType: contentType,
			auth:        token,
			status:      http.StatusOK,
			location:    "/policies/dataset/validate",
		},
		"Validate a invalid yaml": {
			req:         invalidJson,
			contentType: contentType,
			auth:        token,
			status:      http.StatusBadRequest,
			location:    "/policies/dataset/validate",
		},
		"Validate a dataset with a empty token": {
			req:         validJson,
			contentType: contentType,
			auth:        "",
			status:      http.StatusUnauthorized,
			location:    "/policies/dataset/validate",
		},
		"Validate a dataset with a invalid token": {
			req:         validJson,
			contentType: contentType,
			auth:        invalidToken,
			status:      http.StatusUnauthorized,
			location:    "/policies/dataset/validate",
		},
		"Validate a dataset without a content type": {
			req:         validJson,
			contentType: "",
			auth:        token,
			status:      http.StatusUnsupportedMediaType,
			location:    "/policies/dataset/validate",
		},
		"Validate a dataset with a invalid name value": {
			req:         invalidNameJson,
			contentType: contentType,
			auth:        invalidToken,
			status:      http.StatusBadRequest,
			location:    "/policies/dataset/validate",
		},
		"Validate a dataset with a invalid tag value": {
			req:         invalidTagJson,
			contentType: contentType,
			auth:        token,
			status:      http.StatusBadRequest,
			location:    "/policies/dataset/validate",
		},
		"Validate a dataset with a invalid field": {
			req:         invalidFieldJson,
			contentType: contentType,
			auth:        token,
			status:      http.StatusBadRequest,
			location:    "/policies/dataset/validate",
		},
	}
	for desc, tc := range cases {
		t.Run(desc, func(t *testing.T) {
			req := testRequest{
				client:      cli.server.Client(),
				method:      http.MethodPost,
				url:         fmt.Sprintf("%s/policies/dataset/validate", cli.server.URL),
				contentType: tc.contentType,
				token:       tc.auth,
				body:        strings.NewReader(tc.req),
=======
		"validate a valid policy": {
			req:         validYaml,
			contentType: contentType,
			auth:        token,
			status:      http.StatusOK,
			location:    "/policies/agent/validate",
		},
		"validate a invalid yaml": {
			req:         invalidYaml,
			contentType: contentType,
			auth:        token,
			status:      http.StatusBadRequest,
			location:    "/policies/agent/validate",
		},
		"validate a policy with a invalid backend": {
			req:         invalidBackendYaml,
			contentType: contentType,
			auth:        token,
			status:      http.StatusBadRequest,
			location:    "/policies/agent/validate",
		},
		"validate a policy with a invalid tag": {
			req:         invalidTagYaml,
			contentType: contentType,
			auth:        token,
			status:      http.StatusBadRequest,
			location:    "/policies/agent/validate",
		},
		"validate a policy with a invalid name": {
			req:         invalidNameYaml,
			contentType: contentType,
			auth:        token,
			status:      http.StatusBadRequest,
			location:    "/policies/agent/validate",
		},
		"validate a policy with a invalid field": {
			req:         invalidFieldYaml,
			contentType: contentType,
			auth:        token,
			status:      http.StatusBadRequest,
			location:    "/policies/agent/validate",
		},
		"validate a policy with a invalid token": {
			req:         validYaml,
			contentType: contentType,
			auth:        invalidToken,
			status:      http.StatusUnauthorized,
			location:    "/policies/agent/validate",
		},
		"validate a policy with a empty token": {
			req:         validYaml,
			contentType: contentType,
			auth:        "",
			status:      http.StatusUnauthorized,
			location:    "/policies/agent/validate",
		},
		"validate a policy with a empty content type": {
			req:         validYaml,
			contentType: "",
			auth:        token,
			status:      http.StatusUnsupportedMediaType,
			location:    "/policies/agent/validate",
		},
	}

	for desc, tc := range cases {
		t.Run(desc, func(t *testing.T) {
			req := testRequest{
				client: cli.server.Client(),
				method: http.MethodPost,
				url:    fmt.Sprintf("%s/policies/agent/validate", cli.server.URL),
				contentType: tc.contentType,
				token:  tc.auth,
				body: strings.NewReader(tc.req),
>>>>>>> fd40e218
			}
			res, err := req.make()
			if err != nil {
				require.Nil(t, err, "%s: Unexpected error: %s", desc, err)
			}
			assert.Equal(t, tc.status, res.StatusCode, fmt.Sprintf("%s: expected %d got %d", desc, tc.status, res.StatusCode))
		})
	}
<<<<<<< HEAD
=======

>>>>>>> fd40e218
}

func createPolicy(t *testing.T, cli *clientServer, name string) policies.Policy {
	t.Helper()
	ID, err := uuid.NewV4()
	require.Nil(t, err, fmt.Sprintf("Unexpected error: %s", err))

	validName, err := types.NewIdentifier(name)
	require.Nil(t, err, fmt.Sprintf("Unexpected error: %s", err))

	policy := policies.Policy{
		ID:      ID.String(),
		Name:    validName,
		Backend: "pktvisor",
	}

	res, err := cli.service.AddPolicy(context.Background(), token, policy, format, policy_data)
	require.Nil(t, err, fmt.Sprintf("Unexpected error: %s", err))
	return res
}

func newClientServer(t *testing.T) clientServer {
	t.Helper()
	users := flmocks.NewAuthService(map[string]string{token: email})

	policiesService := newService(users)
	policiesServer := newServer(policiesService)

	return clientServer{
		service: policiesService,
		server:  policiesServer,
	}
}

type policyRes struct {
	ID      string `json:"id"`
	Name    string `json:"name"`
	Backend string `json:"backend"`
	created bool
}

type policiesPageRes struct {
	Total    uint64      `json:"total"`
	Offset   uint64      `json:"offset"`
	Limit    uint64      `json:"limit"`
	Policies []policyRes `json:"data"`
}<|MERGE_RESOLUTION|>--- conflicted
+++ resolved
@@ -469,15 +469,6 @@
 
 }
 
-<<<<<<< HEAD
-func TestDatasetValidation(t *testing.T){
-	var (
-		invalidJson = `{`
-		validJson         = "{\n    \"name\": \"my-dataset-json\",\n    \"agent_group_id\": \"8fd6d12d-6a26-5d85-dc35-f9ba8f4d93db\",\n    \"agent_policy_id\": \"86b7b412-1b7f-f5bc-c78b-f79087d6e49b\",\n    \"sink_id\": \"f5b2d342-211d-a9ab-1233-63199a3fc16f\"\n,\n    \"tags\": {\n        \"region\": \"eu\",\n        \"node_type\": \"dns\"\n    }}"
-		invalidNameJson = "{\n    \"name\": \"9...DATASET\",\n    \"agent_group_id\": \"8fd6d12d-6a26-5d85-dc35-f9ba8f4d93db\",\n    \"agent_policy_id\": \"86b7b412-1b7f-f5bc-c78b-f79087d6e49b\",\n    \"sink_id\": \"f5b2d342-211d-a9ab-1233-63199a3fc16f\"\n,\n    \"tags\": {\n        \"region\": \"eu\",\n        \"node_type\": \"dns\"\n    }}"
-		invalidTagJson = "{\n    \"name\": \"my-dataset-json\",\n    \"agent_group_id\": \"8fd6d12d-6a26-5d85-dc35-f9ba8f4d93db\",\n    \"agent_policy_id\": \"86b7b412-1b7f-f5bc-c78b-f79087d6e49b\",\n    \"sink_id\": \"f5b2d342-211d-a9ab-1233-63199a3fc16f\"\n,\n    \"tags\": \"invalidTag\"}"
-		invalidFieldJson = "{\n    \"naamme\": \"my-dataset-json\",\n    \"agent_group_id\": \"8fd6d12d-6a26-5d85-dc35-f9ba8f4d93db\",\n    \"agent_policy_id\": \"86b7b412-1b7f-f5bc-c78b-f79087d6e49b\",\n    \"sink_id\": \"f5b2d342-211d-a9ab-1233-63199a3fc16f\"\n,\n    \"tags\": {\n        \"region\": \"eu\",\n        \"node_type\": \"dns\"\n    }}"
-=======
 func TestValidatePolicy(t *testing.T) {
 	var (
 		contentType = "application/json"
@@ -487,7 +478,6 @@
 		invalidTagYaml = `{"name": "mypktvisorpolicyyaml-3","backend": "pktvisor","description": "my pktvisor policy yaml","tags": {"invalid"},"format": "yaml","policy_data": "version: \"1.0\"\nvisor:\n    foo: \"bar\""}`
 		invalidNameYaml = `{"name": "policy//.#","backend": "pktvisor","description": "my pktvisor policy yaml","tags": {"region": "eu","node_type": "dns"},"format": "yaml","policy_data": "version: \"1.0\"\nvisor:\n    foo: \"bar\""}`
 		invalidFieldYaml = `{"nname": "policy","backend": "pktvisor","description": "my pktvisor policy yaml","tags": {"region": "eu","node_type": "dns"},"format": "yaml","policy_data": "version: \"1.0\"\nvisor:\n    foo: \"bar\""}`
->>>>>>> fd40e218
 	)
 	cli := newClientServer(t)
 
@@ -498,7 +488,108 @@
 		status      int
 		location    string
 	}{
-<<<<<<< HEAD
+		"validate a valid policy": {
+			req:         validYaml,
+			contentType: contentType,
+			auth:        token,
+			status:      http.StatusOK,
+			location:    "/policies/agent/validate",
+		},
+		"validate a invalid yaml": {
+			req:         invalidYaml,
+			contentType: contentType,
+			auth:        token,
+			status:      http.StatusBadRequest,
+			location:    "/policies/agent/validate",
+		},
+		"validate a policy with a invalid backend": {
+			req:         invalidBackendYaml,
+			contentType: contentType,
+			auth:        token,
+			status:      http.StatusBadRequest,
+			location:    "/policies/agent/validate",
+		},
+		"validate a policy with a invalid tag": {
+			req:         invalidTagYaml,
+			contentType: contentType,
+			auth:        token,
+			status:      http.StatusBadRequest,
+			location:    "/policies/agent/validate",
+		},
+		"validate a policy with a invalid name": {
+			req:         invalidNameYaml,
+			contentType: contentType,
+			auth:        token,
+			status:      http.StatusBadRequest,
+			location:    "/policies/agent/validate",
+		},
+		"validate a policy with a invalid field": {
+			req:         invalidFieldYaml,
+			contentType: contentType,
+			auth:        token,
+			status:      http.StatusBadRequest,
+			location:    "/policies/agent/validate",
+		},
+		"validate a policy with a invalid token": {
+			req:         validYaml,
+			contentType: contentType,
+			auth:        invalidToken,
+			status:      http.StatusUnauthorized,
+			location:    "/policies/agent/validate",
+		},
+		"validate a policy with a empty token": {
+			req:         validYaml,
+			contentType: contentType,
+			auth:        "",
+			status:      http.StatusUnauthorized,
+			location:    "/policies/agent/validate",
+		},
+		"validate a policy with a empty content type": {
+			req:         validYaml,
+			contentType: "",
+			auth:        token,
+			status:      http.StatusUnsupportedMediaType,
+			location:    "/policies/agent/validate",
+		},
+	}
+
+	for desc, tc := range cases {
+		t.Run(desc, func(t *testing.T) {
+			req := testRequest{
+				client: cli.server.Client(),
+				method: http.MethodPost,
+				url:    fmt.Sprintf("%s/policies/agent/validate", cli.server.URL),
+				contentType: tc.contentType,
+				token:  tc.auth,
+				body: strings.NewReader(tc.req),
+			}
+			res, err := req.make()
+			if err != nil {
+				require.Nil(t, err, "%s: Unexpected error: %s", desc, err)
+			}
+			assert.Equal(t, tc.status, res.StatusCode, fmt.Sprintf("%s: expected %d got %d", desc, tc.status, res.StatusCode))
+		})
+	}
+
+}
+
+func TestDatasetValidation(t *testing.T){
+	var (
+		invalidJson = `{`
+		validJson         = "{\n    \"name\": \"my-dataset-json\",\n    \"agent_group_id\": \"8fd6d12d-6a26-5d85-dc35-f9ba8f4d93db\",\n    \"agent_policy_id\": \"86b7b412-1b7f-f5bc-c78b-f79087d6e49b\",\n    \"sink_id\": \"f5b2d342-211d-a9ab-1233-63199a3fc16f\"\n,\n    \"tags\": {\n        \"region\": \"eu\",\n        \"node_type\": \"dns\"\n    }}"
+		invalidNameJson = "{\n    \"name\": \"9...DATASET\",\n    \"agent_group_id\": \"8fd6d12d-6a26-5d85-dc35-f9ba8f4d93db\",\n    \"agent_policy_id\": \"86b7b412-1b7f-f5bc-c78b-f79087d6e49b\",\n    \"sink_id\": \"f5b2d342-211d-a9ab-1233-63199a3fc16f\"\n,\n    \"tags\": {\n        \"region\": \"eu\",\n        \"node_type\": \"dns\"\n    }}"
+		invalidTagJson = "{\n    \"name\": \"my-dataset-json\",\n    \"agent_group_id\": \"8fd6d12d-6a26-5d85-dc35-f9ba8f4d93db\",\n    \"agent_policy_id\": \"86b7b412-1b7f-f5bc-c78b-f79087d6e49b\",\n    \"sink_id\": \"f5b2d342-211d-a9ab-1233-63199a3fc16f\"\n,\n    \"tags\": \"invalidTag\"}"
+		invalidFieldJson = "{\n    \"naamme\": \"my-dataset-json\",\n    \"agent_group_id\": \"8fd6d12d-6a26-5d85-dc35-f9ba8f4d93db\",\n    \"agent_policy_id\": \"86b7b412-1b7f-f5bc-c78b-f79087d6e49b\",\n    \"sink_id\": \"f5b2d342-211d-a9ab-1233-63199a3fc16f\"\n,\n    \"tags\": {\n        \"region\": \"eu\",\n        \"node_type\": \"dns\"\n    }}"
+	)
+	cli := newClientServer(t)
+
+	cases := map[string]struct {
+		req         string
+		contentType string
+		auth        string
+		status      int
+		location    string
+	}{
 		"Validate a valid dataset": {
 			req:         validJson,
 			contentType: contentType,
@@ -565,82 +656,6 @@
 				contentType: tc.contentType,
 				token:       tc.auth,
 				body:        strings.NewReader(tc.req),
-=======
-		"validate a valid policy": {
-			req:         validYaml,
-			contentType: contentType,
-			auth:        token,
-			status:      http.StatusOK,
-			location:    "/policies/agent/validate",
-		},
-		"validate a invalid yaml": {
-			req:         invalidYaml,
-			contentType: contentType,
-			auth:        token,
-			status:      http.StatusBadRequest,
-			location:    "/policies/agent/validate",
-		},
-		"validate a policy with a invalid backend": {
-			req:         invalidBackendYaml,
-			contentType: contentType,
-			auth:        token,
-			status:      http.StatusBadRequest,
-			location:    "/policies/agent/validate",
-		},
-		"validate a policy with a invalid tag": {
-			req:         invalidTagYaml,
-			contentType: contentType,
-			auth:        token,
-			status:      http.StatusBadRequest,
-			location:    "/policies/agent/validate",
-		},
-		"validate a policy with a invalid name": {
-			req:         invalidNameYaml,
-			contentType: contentType,
-			auth:        token,
-			status:      http.StatusBadRequest,
-			location:    "/policies/agent/validate",
-		},
-		"validate a policy with a invalid field": {
-			req:         invalidFieldYaml,
-			contentType: contentType,
-			auth:        token,
-			status:      http.StatusBadRequest,
-			location:    "/policies/agent/validate",
-		},
-		"validate a policy with a invalid token": {
-			req:         validYaml,
-			contentType: contentType,
-			auth:        invalidToken,
-			status:      http.StatusUnauthorized,
-			location:    "/policies/agent/validate",
-		},
-		"validate a policy with a empty token": {
-			req:         validYaml,
-			contentType: contentType,
-			auth:        "",
-			status:      http.StatusUnauthorized,
-			location:    "/policies/agent/validate",
-		},
-		"validate a policy with a empty content type": {
-			req:         validYaml,
-			contentType: "",
-			auth:        token,
-			status:      http.StatusUnsupportedMediaType,
-			location:    "/policies/agent/validate",
-		},
-	}
-
-	for desc, tc := range cases {
-		t.Run(desc, func(t *testing.T) {
-			req := testRequest{
-				client: cli.server.Client(),
-				method: http.MethodPost,
-				url:    fmt.Sprintf("%s/policies/agent/validate", cli.server.URL),
-				contentType: tc.contentType,
-				token:  tc.auth,
-				body: strings.NewReader(tc.req),
->>>>>>> fd40e218
 			}
 			res, err := req.make()
 			if err != nil {
@@ -649,10 +664,6 @@
 			assert.Equal(t, tc.status, res.StatusCode, fmt.Sprintf("%s: expected %d got %d", desc, tc.status, res.StatusCode))
 		})
 	}
-<<<<<<< HEAD
-=======
-
->>>>>>> fd40e218
 }
 
 func createPolicy(t *testing.T, cli *clientServer, name string) policies.Policy {
