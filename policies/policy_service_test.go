--- conflicted
+++ resolved
@@ -288,7 +288,6 @@
 	}
 }
 
-<<<<<<< HEAD
 func TestValidatePolicy(t *testing.T) {
 	var nameID, _ = types.NewIdentifier("my-policy")
 	var policy = policies.Policy{
@@ -333,9 +332,6 @@
 }
 
 func TestCreatePolicy(t *testing.T) {
-=======
-func TestCreateDataset(t *testing.T) {
->>>>>>> c8fbb7fd
 	users := flmocks.NewAuthService(map[string]string{token: email})
 	svc := newService(users)
 
@@ -345,7 +341,6 @@
 	nameID, _ := types.NewIdentifier("my-policy")
 	require.Nil(t, err, fmt.Sprintf("unexpected error: %s", err))
 
-<<<<<<< HEAD
 	policy := policies.Policy{
 		Name:        nameID,
 		MFOwnerID:   ownerID.String(),
@@ -371,7 +366,28 @@
 			policy: policy,
 			token:  invalidToken,
 			err:    policies.ErrUnauthorizedAccess,
-=======
+		},
+	}
+
+	for desc, tc := range cases {
+		t.Run(desc, func(t *testing.T) {
+			_, err := svc.AddPolicy(context.Background(), tc.token, tc.policy, tc.format, policy_data)
+			assert.True(t, errors.Contains(err, tc.err), fmt.Sprintf("%s: expected %s got %s", desc, err, tc.err))
+			t.Log(tc.token)
+		})
+	}
+}
+
+func TestCreateDataset(t *testing.T) {
+	users := flmocks.NewAuthService(map[string]string{token: email})
+	svc := newService(users)
+
+	ownerID, err := uuid.NewV4()
+	require.Nil(t, err, fmt.Sprintf("unexpect error: %s", err))
+
+	nameID, _ := types.NewIdentifier("my-policy")
+	require.Nil(t, err, fmt.Sprintf("unexpected error: %s", err))
+
 	dataset := policies.Dataset{
 		Name:      nameID,
 		MFOwnerID: ownerID.String(),
@@ -391,17 +407,12 @@
 			dataset: dataset,
 			token:   invalidToken,
 			err:     policies.ErrUnauthorizedAccess,
->>>>>>> c8fbb7fd
-		},
-	}
-
-	for desc, tc := range cases {
-		t.Run(desc, func(t *testing.T) {
-<<<<<<< HEAD
-			_, err := svc.AddPolicy(context.Background(), tc.token, tc.policy, tc.format, policy_data)
-=======
+		},
+	}
+
+	for desc, tc := range cases {
+		t.Run(desc, func(t *testing.T) {
 			_, err := svc.AddDataset(context.Background(), tc.token, tc.dataset)
->>>>>>> c8fbb7fd
 			assert.True(t, errors.Contains(err, tc.err), fmt.Sprintf("%s: expected %s got %s", desc, err, tc.err))
 			t.Log(tc.token)
 		})
