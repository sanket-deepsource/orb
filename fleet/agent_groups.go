/* This Source Code Form is subject to the terms of the Mozilla Public
 * License, v. 2.0. If a copy of the MPL was not distributed with this
 * file, You can obtain one at https://mozilla.org/MPL/2.0/. */

package fleet

import (
	"context"
	"github.com/ns1labs/orb/pkg/errors"
	"github.com/ns1labs/orb/pkg/types"
	"time"
)

type AgentGroup struct {
	ID             string
	MFOwnerID      string
	Name           types.Identifier
	Description    string
	MFChannelID    string
	Tags           types.Tags
	Created        time.Time
	MatchingAgents types.Metadata
}

type PageAgentGroup struct {
	PageMetadata
	AgentGroups []AgentGroup
}

var (
	// ErrMalformedEntity indicates malformed entity specification (e.g.
	// invalid username or password).
	ErrMalformedEntity = errors.New("malformed entity specification")
	// ErrNotFound indicates a non-existent entity request.
	ErrNotFound = errors.New("non-existent entity")
	// ErrConflict indicates that entity already exists.
	ErrConflict = errors.New("entity already exists")
	// ErrUnauthorizedAccess indicates while checking the credentials
	ErrUnauthorizedAccess = errors.New("missing or invalid credentials provided")
	// ErrScanMetadata indicates problem with metadata in db
	ErrScanMetadata = errors.New("failed to scan metadata in db")
	// ErrSelectEntity indicates error while reading entity from database
	ErrSelectEntity = errors.New("select entity from db error")
	// ErrEntityConnected indicates error while checking connection in database
	ErrEntityConnected = errors.New("check connection in database error")
	// ErrUpdateEntity indicates error while updating a entity
	ErrUpdateEntity = errors.New("failed to update entity")
	// ErrRemoveEntity indicates a error while deleting a agent group
	ErrRemoveEntity = errors.New("failed to remove entity")
)

type AgentGroupService interface {
	// CreateAgentGroup creates new AgentGroup, associated channel, applies to Agents as appropriate
	CreateAgentGroup(ctx context.Context, token string, s AgentGroup) (AgentGroup, error)
	// ViewAgentGroupByID Retrieve an AgentGroup by id
	ViewAgentGroupByID(ctx context.Context, token string, id string) (AgentGroup, error)
	// ViewAgentGroupByIDInternal Retrieve an AgentGroup by id, without a token
	ViewAgentGroupByIDInternal(ctx context.Context, groupID string, ownerID string) (AgentGroup, error)
	// ListAgentGroups Retrieve a list of AgentGroups by owner
	ListAgentGroups(ctx context.Context, token string, pm PageMetadata) (PageAgentGroup, error)
	// EditAgentGroup edit a existing agent group by id and owner
	EditAgentGroup(ctx context.Context, token string, ag AgentGroup) (AgentGroup, error)
<<<<<<< HEAD
=======
	// DeleteAgentGroupByID Remove a existing agent group by owner an id
	RemoveAgentGroup(ctx context.Context, token string, id string) error
>>>>>>> aa863b00
}

type AgentGroupRepository interface {
	// Save persists the AgentGroup. Successful operation is indicated by non-nil
	// error response.
	Save(ctx context.Context, group AgentGroup) (string, error)
	// RetrieveAllByAgent get all AgentGroup which an Agent belongs to.
	RetrieveAllByAgent(ctx context.Context, a Agent) ([]AgentGroup, error)
	// RetrieveByID get an AgentGroup by id
	RetrieveByID(ctx context.Context, groupID string, ownerID string) (AgentGroup, error)
	// RetrieveAllAgentGroupsByOwner get all AgentGroup by owner.
	RetrieveAllAgentGroupsByOwner(ctx context.Context, ownerID string, pm PageMetadata) (PageAgentGroup, error)
	// Update a existing agent group by owner and id
	Update(ctx context.Context, ownerID string, group AgentGroup) (AgentGroup, error)
<<<<<<< HEAD
=======
	// Delete a existing agent group by owner and id
	Delete(ctx context.Context, groupID string, ownerID string) error
>>>>>>> aa863b00
}<|MERGE_RESOLUTION|>--- conflicted
+++ resolved
@@ -60,11 +60,8 @@
 	ListAgentGroups(ctx context.Context, token string, pm PageMetadata) (PageAgentGroup, error)
 	// EditAgentGroup edit a existing agent group by id and owner
 	EditAgentGroup(ctx context.Context, token string, ag AgentGroup) (AgentGroup, error)
-<<<<<<< HEAD
-=======
 	// DeleteAgentGroupByID Remove a existing agent group by owner an id
 	RemoveAgentGroup(ctx context.Context, token string, id string) error
->>>>>>> aa863b00
 }
 
 type AgentGroupRepository interface {
@@ -79,9 +76,6 @@
 	RetrieveAllAgentGroupsByOwner(ctx context.Context, ownerID string, pm PageMetadata) (PageAgentGroup, error)
 	// Update a existing agent group by owner and id
 	Update(ctx context.Context, ownerID string, group AgentGroup) (AgentGroup, error)
-<<<<<<< HEAD
-=======
 	// Delete a existing agent group by owner and id
 	Delete(ctx context.Context, groupID string, ownerID string) error
->>>>>>> aa863b00
 }