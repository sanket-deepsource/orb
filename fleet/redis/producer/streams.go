// Copyright (c) Mainflux
// SPDX-License-Identifier: Apache-2.0

// Adapted for Orb project, modifications licensed under MPL v. 2.0:
/* This Source Code Form is subject to the terms of the Mozilla Public
 * License, v. 2.0. If a copy of the MPL was not distributed with this
 * file, You can obtain one at https://mozilla.org/MPL/2.0/. */

package producer

import (
	"context"
	"github.com/go-redis/redis/v8"
	"github.com/ns1labs/orb/fleet"
)

const (
	streamID  = "orb.fleet"
	streamLen = 1000
)

var _ fleet.Service = (*eventStore)(nil)

type eventStore struct {
	svc    fleet.Service
	client *redis.Client
}

func (es eventStore) ViewAgentGroupByIDInternal(ctx context.Context, groupID string, ownerID string) (fleet.AgentGroup, error) {
	return es.svc.ViewAgentGroupByIDInternal(ctx, groupID, ownerID)
}

func (es eventStore) ViewAgentGroupByID(ctx context.Context, groupID string, ownerID string) (fleet.AgentGroup, error) {
	return es.svc.ViewAgentGroupByID(ctx, groupID, ownerID)
}

func (es eventStore) ListAgentGroups(ctx context.Context, token string, pm fleet.PageMetadata) (fleet.PageAgentGroup, error) {
	return es.svc.ListAgentGroups(ctx, token, pm)
}

func (es eventStore) ListAgents(ctx context.Context, token string, pm fleet.PageMetadata) (fleet.Page, error) {
	return es.svc.ListAgents(ctx, token, pm)
}

func (es eventStore) CreateAgent(ctx context.Context, token string, a fleet.Agent) (fleet.Agent, error) {
	return es.svc.CreateAgent(ctx, token, a)
}

func (es eventStore) CreateAgentGroup(ctx context.Context, token string, s fleet.AgentGroup) (fleet.AgentGroup, error) {
	return es.svc.CreateAgentGroup(ctx, token, s)
}

func (es eventStore) ValidateAgent(ctx context.Context, token string, a fleet.Agent) (fleet.Agent, error) {
	return es.svc.ValidateAgent(ctx, token, a)
}

<<<<<<< HEAD
func (es eventStore) ValidateAgentGroup(ctx context.Context, token string, ag fleet.AgentGroup) (fleet.AgentGroup, error) {
	return es.svc.ValidateAgentGroup(ctx, token, ag)
=======
func (es eventStore) ValidateAgentGroup(ctx context.Context, token string, s fleet.AgentGroup) (fleet.AgentGroup, error) {
	return es.svc.ValidateAgentGroup(ctx, token, s)
>>>>>>> d07ab60f
}

// NewEventStoreMiddleware returns wrapper around fleet service that sends
// events to event store.
func NewEventStoreMiddleware(svc fleet.Service, client *redis.Client) fleet.Service {
	return eventStore{
		svc:    svc,
		client: client,
	}
}<|MERGE_RESOLUTION|>--- conflicted
+++ resolved
@@ -54,13 +54,8 @@
 	return es.svc.ValidateAgent(ctx, token, a)
 }
 
-<<<<<<< HEAD
-func (es eventStore) ValidateAgentGroup(ctx context.Context, token string, ag fleet.AgentGroup) (fleet.AgentGroup, error) {
-	return es.svc.ValidateAgentGroup(ctx, token, ag)
-=======
 func (es eventStore) ValidateAgentGroup(ctx context.Context, token string, s fleet.AgentGroup) (fleet.AgentGroup, error) {
 	return es.svc.ValidateAgentGroup(ctx, token, s)
->>>>>>> d07ab60f
 }
 
 // NewEventStoreMiddleware returns wrapper around fleet service that sends
