openapi: 3.0.0
info:
  version: 1.0.0
  title: orb-fleet
servers:
  - url: 'http://localhost:8203'
paths:
  /agent_groups:
    parameters:
      - $ref: "#/components/parameters/Authorization"
    get:
      summary: 'List current Agent Groups'
      operationId: listAgentGroups
      tags:
        - agent_groups
      parameters:
        - $ref: "#/components/parameters/Limit"
        - $ref: "#/components/parameters/Offset"
        - $ref: "#/components/parameters/Name"
        - $ref: "#/components/parameters/Order"
        - $ref: "#/components/parameters/Direction"
      responses:
        '200':
          $ref: "#/components/responses/AgentGroupsPageRes"
        '400':
          description: Failed due to malformed query parameters.
        '401':
          description: Missing or invalid access token provided.
        '404':
          description: A non-existent entity request.
        '500':
          $ref: "#/components/responses/ServiceErrorRes"
    post:
      summary: 'Create a new Agent Group'
      operationId: createAgentGroup
      tags:
        - agent_groups
      requestBody:
        $ref: "#/components/requestBodies/AgentGroupCreateReq"
      responses:
        '201':
          $ref: "#/components/responses/AgentGroupObjRes"
        '400':
          description: Failed due to malformed JSON.
        '401':
          description: Missing or invalid access token provided.
        '409':
          description: Entity already exist.
        '415':
          description: Missing or invalid content type.
        '422':
          description: Database can't process request.
        '500':
          $ref: "#/components/responses/ServiceErrorRes"
  /agent_groups/{id}:
    parameters:
      - $ref: "#/components/parameters/Authorization"
      - $ref: "#/components/parameters/AgentGroupId"
    get:
      summary: 'Get an existing Agent Group'
      operationId: readAgentGroup
      tags:
        - agent_groups
      responses:
        '201':
          $ref: "#/components/responses/AgentGroupObjRes"
        '400':
          description: Failed due to malformed JSON.
        '404':
          description: A non-existent entity request.
        '500':
          $ref: "#/components/responses/ServiceErrorRes"
    put:
      summary: 'Update an existing Agent Group'
      operationId: updateAgentGroup
      tags:
        - agent_groups
      requestBody:
        required: true
        $ref: "#/components/requestBodies/AgentGroupUpdateReq"
      responses:
        '201':
          $ref: "#/components/responses/AgentGroupObjRes"
        '400':
          description: Failed due to malformed JSON.
        '401':
          description: Missing or invalid access token provided.
        '422':
          description: Database can't process request.
        '500':
          $ref: "#/components/responses/ServiceErrorRes"
    delete:
      summary: 'Delete an existing Agent Group'
      operationId: deleteAgentGroup
      tags:
        - agent_groups
      responses:
        '204':
          description: AgentGroup removed.
        '400':
          description: Failed due to malformed AgentGroup ID.
        '401':
          description: Missing or invalid access token provided.
        '500':
          $ref: "#/components/responses/ServiceErrorRes"
<<<<<<< HEAD
  /agent_groups/validate:
    parameters:
      - $ref: "#/components/parameters/Authorization"
    post:
      summary: 'Validate an Agent Group configuration without saving it'
      operationId: validateAgentGroup
      tags:
        - agent_groups
      requestBody:
        $ref: "#/components/requestBodies/AgentGroupCreateReq"
      responses:
        '200':
          description: Valid Agent group
=======
  /agents:
    parameters:
      - $ref: "#/components/parameters/Authorization"
    get:
      summary: 'List current Agents'
      operationId: listAgents
      tags:
        - agents
      parameters:
        - $ref: "#/components/parameters/Limit"
        - $ref: "#/components/parameters/Offset"
        - $ref: "#/components/parameters/Name"
        - $ref: "#/components/parameters/Order"
        - $ref: "#/components/parameters/Direction"
      responses:
        '200':
          $ref: "#/components/responses/AgentPageRes"
        '400':
          description: Failed due to malformed query parameters.
        '401':
          description: Missing or invalid access token provided.
        '404':
          description: A non-existent entity request.
        '500':
          $ref: "#/components/responses/ServiceErrorRes"
    post:
      parameters:
        - $ref: "#/components/parameters/Authorization"
      summary: 'Create a new Agent'
      operationId: createAgent
      tags:
        - agents
      requestBody:
        $ref: "#/components/requestBodies/AgentCreateReq"
      responses:
        '201':
          $ref: "#/components/responses/AgentObjRes"
        '400':
          description: Failed due to malformed JSON.
        '401':
          description: Missing or invalid access token provided.
        '409':
          description: Entity already exist.
        '415':
          description: Missing or invalid content type.
        '422':
          description: Database can't process request.
        '500':
          $ref: "#/components/responses/ServiceErrorRes"
  /agents/{id}:
    parameters:
      - $ref: "#/components/parameters/Authorization"
      - $ref: "#/components/parameters/AgentGroupId"
    get:
      summary: 'Get an existing Agent'
      operationId: readAgent
      tags:
        - agents
      responses:
        '201':
          $ref: "#/components/responses/AgentObjRes"
        '400':
          description: Failed due to malformed JSON.
        '404':
          description: A non-existent entity request.
        '500':
          $ref: "#/components/responses/ServiceErrorRes"
    put:
      parameters:
        - $ref: "#/components/parameters/Authorization"
      summary: 'Update an existing Agent'
      operationId: updateAgent
      tags:
        - agents
      requestBody:
        required: true
        $ref: "#/components/requestBodies/AgentUpdateReq"
      responses:
        '201':
          $ref: "#/components/responses/AgentObjRes"
        '400':
          description: Failed due to malformed JSON.
        '401':
          description: Missing or invalid access token provided.
        '422':
          description: Database can't process request.
        '500':
          $ref: "#/components/responses/ServiceErrorRes"
    delete:
      parameters:
        - $ref: "#/components/parameters/Authorization"
      summary: 'Delete an existing Agent'
      operationId: deleteAgent
      tags:
        - agents
      responses:
        '204':
          description: Agent removed.
        '400':
          description: Failed due to malformed Agent ID.
        '401':
          description: Missing or invalid access token provided.
        '500':
          $ref: "#/components/responses/ServiceErrorRes"
  /agents/validate:
    parameters:
      - $ref: "#/components/parameters/Authorization"
    post:
      summary: 'Create a new Agent'
      operationId: validateAgent
      tags:
        - agents
      requestBody:
        $ref: "#/components/requestBodies/AgentCreateReq"
      responses:
        '200':
          $ref: "#/components/responses/AgentValidateObjRes"
>>>>>>> 0e5fcd8c
        '400':
          description: Failed due to malformed JSON.
        '401':
          description: Missing or invalid access token provided.
        '415':
          description: Missing or invalid content type.
        '500':
          $ref: "#/components/responses/ServiceErrorRes"
<<<<<<< HEAD

=======
>>>>>>> 0e5fcd8c
components:
  requestBodies:
    AgentGroupCreateReq:
      description: JSON-formatted document describing the new Agent Group configuration
      required: true
      content:
        application/json:
          schema:
            $ref: "#/components/schemas/AgentGroupCreateReqSchema"
    AgentGroupUpdateReq:
      description: JSON-formatted document describing the updated Agent Group configuration
      required: true
      content:
        application/json:
          schema:
            $ref: "#/components/schemas/AgentGroupUpdateReqSchema"
    AgentCreateReq:
      description: JSON-formatted document describing the new Agent configuration
      required: true
      content:
        application/json:
          schema:
            $ref: "#/components/schemas/AgentCreateReqSchema"
    AgentUpdateReq:
      description: JSON-formatted document describing the updated Agent configuration
      required: true
      content:
        application/json:
          schema:
            $ref: "#/components/schemas/AgentUpdateReqSchema"
  parameters:
    Name:
      name: name
      description: Name filter. Filtering is performed as a case-insensitive partial match.
      in: query
      schema:
        type: string
      required: false
    Order:
      name: order
      description: Order type.
      in: query
      schema:
        type: string
        default: id
        enum:
          - name
          - id
      required: false
    Direction:
      name: dir
      description: Order direction.
      in: query
      schema:
        type: string
        default: desc
        enum:
          - asc
          - desc
      required: false
    Limit:
      name: limit
      description: Size of the subset to retrieve.
      in: query
      schema:
        type: integer
        default: 10
        maximum: 100
        minimum: 1
      required: false
    Offset:
      name: offset
      description: Number of items to skip during retrieval.
      in: query
      schema:
        type: integer
        default: 0
        minimum: 0
      required: false
    Authorization:
      name: Authorization
      description: User's access token.
      in: header
      schema:
        type: string
        format: jwt
      required: true
    AgentGroupId:
      name: id
      description: Unique Agent Group identifier.
      in: path
      schema:
        type: string
        format: uuid
      required: true
    AgentId:
      name: id
      description: Unique Agent identifier.
      in: path
      schema:
        type: string
        format: uuid
      required: true
  responses:
    AgentGroupObjRes:
      description: Agent Group object
      content:
        application/json:
          schema:
            $ref: "#/components/schemas/AgentGroupsObjSchema"
    AgentGroupsPageRes:
      description: Data retrieved.
      content:
        application/json:
          schema:
            $ref: "#/components/schemas/AgentGroupPageSchema"
    AgentObjRes:
      description: Agent object
      content:
        application/json:
          schema:
            $ref: "#/components/schemas/AgentObjSchema"
    AgentValidateObjRes:
      description: Agent validation object
      content:
        application/json:
          schema:
            $ref: "#/components/schemas/AgentValidateObjSchema"
    AgentPageRes:
      description: Data retrieved.
      content:
        application/json:
          schema:
            $ref: "#/components/schemas/AgentPageSchema"
    ServiceErrorRes:
      description: Unexpected server-side error occurred.
      content:
        application/json:
          schema:
            type: string
            format: byte
  schemas:
    AgentGroupUpdateReqSchema:
      type: object
      properties:
        name:
          type: string
          description: A unique name label
          example: eu-agents
        description:
          type: string
          description: User description of this Agent Group
          example: An example agent group representing european dns nodes
        tags:
          type: object
          description: User defined key/values that will define the members of the group by matching against Agent tags
          example:
            region: eu
            node_type: dns
    AgentGroupCreateReqSchema:
      type: object
      required:
        - name
        - tags
      properties:
        name:
          type: string
          description: A unique name label
          example: eu-agents
        description:
          type: string
          description: User description of this Agent Group
          example: An example agent group representing european dns nodes
        tags:
          type: object
          description: User defined key/values that will define the members of the group by matching against Agent tags
          example:
            region: eu
            node_type: dns
    AgentGroupPageSchema:
      type: object
      properties:
        agent_groups:
          type: array
          minItems: 0
          uniqueItems: true
          items:
            $ref: "#/components/schemas/AgentGroupsObjSchema"
        total:
          type: integer
          description: Total number of items.
        offset:
          type: integer
          description: Number of items to skip during retrieval.
        limit:
          type: integer
          description: Maximum number of items to return in one page.
      required:
        - agent_groups
    AgentUpdateReqSchema:
      type: object
      properties:
        name:
          type: string
          description: A unique name label
          example: my-agent1
        orb_tags:
          type: object
          description: User defined key/values that will define the members of the group by matching against Agent tags
          example:
            region: eu
            node_type: dns
    AgentCreateReqSchema:
      type: object
      required:
        - name
        - tags
      properties:
        name:
          type: string
          description: A unique name label
          example: my-agent1
        orb_tags:
          type: object
          description: User defined key/values that will define the members of the group by matching against Agent tags
          example:
            region: eu
            node_type: dns
    AgentPageSchema:
      type: object
      properties:
        agents:
          type: array
          minItems: 0
          uniqueItems: true
          items:
            $ref: "#/components/schemas/AgentObjSchema"
        total:
          type: integer
          description: Total number of items.
        offset:
          type: integer
          description: Number of items to skip during retrieval.
        limit:
          type: integer
          description: Maximum number of items to return in one page.
      required:
        - agents
    ConfigEntrySchema:
      type: object
      properties:
        title:
          type: string
          description: Visual title of the config item shown in UI
        type:
          type: string
          description: "Data field type"
          enum:
            - string
            - password
            - int
        name:
          type: string
          description: The field label used in the JSON config object for this field
        description:
          type: string
          description: A description of the use of this configuration field
      example:
        title: Remote Host
        type: string
        name: remote_host
        description: The remote host to send Prometheus metrics too
    AgentGroupsObjSchema:
      type: object
      required:
        - id
      properties:
        id:
          type: string
          format: uuid
          description: Unique identifier (UUID)
        name:
          type: string
          description: A unique name label
          example: eu-agents
        description:
          type: string
          description: User description of this Agent Group
          example: An example agent group representing european dns nodes
        tags:
          type: object
          description: User defined key/values that will define the members of the group by matching against Agent tags
          example:
            region: eu
            node_type: dns
        ts_created:
          type: string
          format: date-time
          description: Timestamp of creation
        matching_agents:
          type: object
          description: Counts of agents currently matching this group
          properties:
            total:
              type: integer
              description: total agents matching
            online:
              type: integer
              description: total agents matching which are currently online
    AgentObjSchema:
      type: object
      required:
        - id
      properties:
        id:
          type: string
          format: uuid
          description: Unique identifier (UUID)
        name:
          type: string
          description: A unique name label
          example: my-agent1
        agent_tags:
          type: object
          description: Orb tags field sent in by the agent when it connects group by matching against Agent tags
          example:
            region: eu
            node_type: dns
        orb_tags:
          type: object
          description: Orb tags field defined through the API or UI
          example:
            region: eu
            node_type: dns
        ts_created:
          type: string
          format: date-time
          description: Timestamp of creation
        agent_metadata:
          type: object
          description: JSON object sent in by the agent representing its Capabilities
          example:
            region: eu
            node_type: dns
        state:
          type: string
          description: Current connection status of the agent, one of 'new', 'online', 'offline', 'stale', 'removed'
          example: 'online'
        last_hb_data:
          type: object
          description: JSON object sent in by the agent as its last heartbeat
        ts_last_hb:
          type: string
          format: date-time
          description: A time stamp of the last heartbeat that was received
    AgentValidateObjSchema:
      type: object
      required:
        - id
      properties:
        name:
          type: string
          description: A unique name label
          example: my-agent1
        orb_tags:
          type: object
          description: Orb tags field sent in by the agent when it connects group by matching against Agent tags
          example:
            region: eu
            node_type: dns<|MERGE_RESOLUTION|>--- conflicted
+++ resolved
@@ -103,7 +103,6 @@
           description: Missing or invalid access token provided.
         '500':
           $ref: "#/components/responses/ServiceErrorRes"
-<<<<<<< HEAD
   /agent_groups/validate:
     parameters:
       - $ref: "#/components/parameters/Authorization"
@@ -117,7 +116,15 @@
       responses:
         '200':
           description: Valid Agent group
-=======
+        '400':
+          description: Failed due to malformed JSON.
+        '401':
+          description: Missing or invalid access token provided.
+        '415':
+          description: Missing or invalid content type.
+        '500':
+          $ref: "#/components/responses/ServiceErrorRes"
+
   /agents:
     parameters:
       - $ref: "#/components/parameters/Authorization"
@@ -226,7 +233,7 @@
     parameters:
       - $ref: "#/components/parameters/Authorization"
     post:
-      summary: 'Create a new Agent'
+      summary: 'Validate an Agent configuration without saving it'
       operationId: validateAgent
       tags:
         - agents
@@ -235,7 +242,6 @@
       responses:
         '200':
           $ref: "#/components/responses/AgentValidateObjRes"
->>>>>>> 0e5fcd8c
         '400':
           description: Failed due to malformed JSON.
         '401':
@@ -244,10 +250,6 @@
           description: Missing or invalid content type.
         '500':
           $ref: "#/components/responses/ServiceErrorRes"
-<<<<<<< HEAD
-
-=======
->>>>>>> 0e5fcd8c
 components:
   requestBodies:
     AgentGroupCreateReq:
