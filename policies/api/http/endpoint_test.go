// Copyright (c) Mainflux
// SPDX-License-Identifier: Apache-2.0

// Adapted for Orb project, modifications licensed under MPL v. 2.0:
/* This Source Code Form is subject to the terms of the Mozilla Public
 * License, v. 2.0. If a copy of the MPL was not distributed with this
 * file, You can obtain one at https://mozilla.org/MPL/2.0/. */

package http_test

import (
	"context"
	"encoding/json"
	"fmt"
	"github.com/gofrs/uuid"
	"github.com/mainflux/mainflux"
	flmocks "github.com/ns1labs/orb/fleet/mocks"
	"github.com/ns1labs/orb/pkg/types"
	"github.com/ns1labs/orb/policies"
	api "github.com/ns1labs/orb/policies/api/http"
	plmocks "github.com/ns1labs/orb/policies/mocks"
	"github.com/opentracing/opentracing-go/mocktracer"
	"github.com/stretchr/testify/assert"
	"github.com/stretchr/testify/require"
	"io"
	"net/http"
	"net/http/httptest"
	"strings"
	"testing"
)

const (
	token       = "token"
	email       = "user@example.com"
	format      = "yaml"
	policy_data = `version: "1.0"
visor:
  taps:
    anycast:
      type: pcap
      config:
        iface: eth0`
	limit        = 10
	invalidToken = "invalid"
	maxNameSize  = 1024
	contentType  = "application/json"
	wrongID      = "28ea82e7-0224-4798-a848-899a75cdc650"
)

var (
	validJson = `{
    "name": "mypktvisorpolicyyaml-3",
    "description": "my pktvisor policy yaml",
    "tags": {
        "region": "eu",
        "node_type": "dns"
    },
    "format": "yaml",
    "policy_data": "version: \"1.0\"\nvisor:\n    foo: \"bar\""
}`
	metadata    = map[string]interface{}{"type": "orb_agent"}
	invalidName = strings.Repeat("m", maxNameSize+1)
)

type testRequest struct {
	client      *http.Client
	method      string
	url         string
	contentType string
	token       string
	body        io.Reader
}

type clientServer struct {
	service policies.Service
	server  *httptest.Server
}

func (tr testRequest) make() (*http.Response, error) {
	req, err := http.NewRequest(tr.method, tr.url, tr.body)
	if err != nil {
		return nil, err
	}
	if tr.token != "" {
		req.Header.Set("Authorization", tr.token)
	}
	if tr.contentType != "" {
		req.Header.Set("Content-Type", tr.contentType)
	}
	return tr.client.Do(req)
}

func newService(auth mainflux.AuthServiceClient) policies.Service {
	policyRepo := plmocks.NewPoliciesRepository()
<<<<<<< HEAD
	return policies.New(nil, auth, policyRepo, nil)
=======
	return policies.New(nil, auth, policyRepo)
>>>>>>> 7fa2123b
}

func newServer(svc policies.Service) *httptest.Server {
	mux := api.MakeHandler(mocktracer.New(), "policies", svc)
	return httptest.NewServer(mux)
}

func toJSON(data interface{}) string {
	jsonData, _ := json.Marshal(data)
	return string(jsonData)
}

func TestViewPolicy(t *testing.T) {
	cli := newClientServer(t)
	policy := createPolicy(t, &cli, "policy")

	cases := map[string]struct {
		ID     string
		token  string
		status int
	}{
		"view a existing policy": {
			ID:     policy.ID,
			token:  token,
			status: http.StatusOK,
		},
		"view a non-existing policy": {
			ID:     "d0967904-8824-4ed1-b11c-9a92f9e4e43c",
			token:  token,
			status: http.StatusNotFound,
		},
		"view a policy with a invalid token": {
			ID:     policy.ID,
			token:  "invalid",
			status: http.StatusUnauthorized,
		},
		"view a policy with a empty token": {
			ID:     policy.ID,
			token:  "",
			status: http.StatusUnauthorized,
		},
	}

	for desc, tc := range cases {
		t.Run(desc, func(t *testing.T) {
			req := testRequest{
				client: cli.server.Client(),
				method: http.MethodGet,
<<<<<<< HEAD
				url:    fmt.Sprintf("%s/policies/agents/%s", cli.server.URL, tc.ID),
=======
				url:    fmt.Sprintf("%s/policies/agent/%s", cli.server.URL, tc.ID),
>>>>>>> 7fa2123b
				token:  tc.token,
			}
			res, err := req.make()
			require.Nil(t, err, fmt.Sprintf("%s: Unexpected error: %s", desc, err))
			assert.Equal(t, tc.status, res.StatusCode, fmt.Sprintf("%s: expected %d got %d", desc, tc.status, res.StatusCode))
		})
	}

}

func TestListPolicies(t *testing.T) {
	cli := newClientServer(t)

	var data []policyRes
	for i := 0; i < limit; i++ {
		p := createPolicy(t, &cli, fmt.Sprintf("policy-%d", i))
		data = append(data, policyRes{
			ID:      p.ID,
			Name:    p.Name.String(),
			Backend: p.Backend,
			created: true,
		})
	}

	cases := map[string]struct {
		auth   string
		status int
		url    string
		res    []policyRes
		total  uint64
	}{
		"retrieve a list of policies": {
			auth:   token,
			status: http.StatusOK,
			url:    fmt.Sprintf("?offset=%d&limit=%d", 0, limit),
			res:    data[0:limit],
			total:  limit,
		},
		"get a list of policies with empty token": {
			auth:   "",
			status: http.StatusUnauthorized,
			url:    fmt.Sprintf("?offset=%d&limit=%d", 0, 1),
			res:    nil,
			total:  0,
		},
		"get a list of policies with invalid token": {
			auth:   invalidToken,
			status: http.StatusUnauthorized,
			url:    fmt.Sprintf("?offset=%d&limit=%d", 0, 1),
			res:    nil,
			total:  0,
		},
		"get a list of policies with invalid order": {
			auth:   token,
			status: http.StatusBadRequest,
			url:    fmt.Sprintf("?offset=%d&limit=%d&order=wrong", 0, 5),
			res:    nil,
			total:  0,
		},
		"get a list of policies with invalid dir": {
			auth:   token,
			status: http.StatusBadRequest,
			url:    fmt.Sprintf("?offset=%d&limit=%d&order=name&dir=wrong", 0, 5),
			res:    nil,
			total:  0,
		},
		"get a list of policies with negative offset": {
			auth:   token,
			status: http.StatusBadRequest,
			url:    fmt.Sprintf("?offset=%d&limit=%d", -1, 5),
			res:    nil,
			total:  0,
		},
		"get a list of policies with negative limit": {
			auth:   token,
			status: http.StatusBadRequest,
			url:    fmt.Sprintf("?offset=%d&limit=%d", 0, -5),
			res:    nil,
			total:  0,
		},
		"get a list of policies with zero limit": {
			auth:   token,
			status: http.StatusOK,
			url:    fmt.Sprintf("?offset=%d&limit=%d", 0, 0),
			res:    data[0:limit],
			total:  limit,
		},
		"get a list of policies without offset": {
			auth:   token,
			status: http.StatusOK,
			url:    fmt.Sprintf("?limit=%d", limit),
			res:    data[0:limit],
			total:  limit,
		},
		"get a list of policies without limit": {
			auth:   token,
			status: http.StatusOK,
			url:    fmt.Sprintf("?offset=%d", 1),
			res:    data[1:limit],
			total:  limit - 1,
		},
		"get a list of policies with limit greater than max": {
			auth:   token,
			status: http.StatusBadRequest,
			url:    fmt.Sprintf("?offset=%d&limit=%d", 0, 110),
			res:    nil,
			total:  0,
		},
		"get a list of policies with default URL": {
			auth:   token,
			status: http.StatusOK,
			url:    fmt.Sprintf("%s", ""),
			res:    data[0:limit],
			total:  limit,
		},
		"get a list of policies with invalid number of params": {
			auth:   token,
			status: http.StatusBadRequest,
			url:    fmt.Sprintf("?offset=4&limit=4&limit=5&offset=5"),
			res:    nil,
			total:  0,
		},
		"get a list of policies with invalid offset": {
			auth:   token,
			status: http.StatusBadRequest,
			url:    fmt.Sprintf("?offset=e&limit=5"),
			res:    nil,
			total:  0,
		},
		"get a list of policies with invalid limit": {
			auth:   token,
			status: http.StatusBadRequest,
			url:    fmt.Sprintf("?offset=5&limit=e"),
			res:    nil,
			total:  0,
		},
		"get a list of policies filtering with invalid name": {
			auth:   token,
			status: http.StatusBadRequest,
			url:    fmt.Sprintf("?offset=%d&limit=%d&name=%s", 0, 5, invalidName),
			res:    nil,
			total:  0,
		},
		"get a list of policies sorted with invalid order": {
			auth:   token,
			status: http.StatusBadRequest,
			url:    fmt.Sprintf("?offset=%d&limit=%d&order=wrong&dir=desc", 0, 5),
			res:    nil,
			total:  0,
		},
		"get a list of policies sorted with invalid direction": {
			auth:   token,
			status: http.StatusBadRequest,
			url:    fmt.Sprintf("?offset=%d&limit=%d&order=name&dir=wrong", 0, 5),
			res:    nil,
			total:  0,
		},
	}

	for desc, tc := range cases {
		t.Run(desc, func(t *testing.T) {
			req := testRequest{
				client: cli.server.Client(),
				method: http.MethodGet,
<<<<<<< HEAD
				url:    fmt.Sprintf(fmt.Sprintf("%s/policies/agents%s", cli.server.URL, tc.url)),
=======
				url:    fmt.Sprintf(fmt.Sprintf("%s/policies/agent%s", cli.server.URL, tc.url)),
>>>>>>> 7fa2123b
				token:  tc.auth,
			}
			res, err := req.make()
			require.Nil(t, err, fmt.Sprintf("%s: unexpected error: %s", desc, err))
			var body policiesPageRes
			json.NewDecoder(res.Body).Decode(&body)
			total := uint64(len(body.Policies))
			assert.Equal(t, res.StatusCode, tc.status, fmt.Sprintf("%s: expected status code %d got %d", desc, tc.status, res.StatusCode))
			assert.Equal(t, total, tc.total, fmt.Sprintf("%s: expected total %d got %d", desc, tc.total, total))
		})
	}
}

func TestPolicyEdition(t *testing.T) {
	cli := newClientServer(t)
	policy := createPolicy(t, &cli, "policy")

	cases := map[string]struct {
		id          string
<<<<<<< HEAD
		token       string
		status      int
		contentType string
=======
		contentType string
		auth        string
		status      int
>>>>>>> 7fa2123b
		data        string
	}{
		"update a existing policy": {
			id:          policy.ID,
<<<<<<< HEAD
			token:       token,
			status:      http.StatusOK,
			contentType: "application/json",
			data:        validJson,
=======
			contentType: "application/json",
			auth:        token,
			status:      http.StatusOK,
			data:        validJson,
		},
		"update policy with a empty json request": {
			id:          policy.ID,
			contentType: contentType,
			auth:        token,
			status:      http.StatusBadRequest,
			data:        "{}",
		},
		"update policy with a invalid id": {
			data:        validJson,
			id:          "invalid",
			contentType: contentType,
			auth:        token,
			status:      http.StatusNotFound,
		},
		"update non-existing policy": {
			data:        validJson,
			id:          wrongID,
			contentType: contentType,
			auth:        token,
			status:      http.StatusNotFound,
		},
		"update policy with invalid user token": {
			data:        validJson,
			id:          policy.ID,
			contentType: contentType,
			auth:        "invalid",
			status:      http.StatusUnauthorized,
		},
		"update policy with empty user token": {
			data:        validJson,
			id:          policy.ID,
			contentType: contentType,
			auth:        "",
			status:      http.StatusUnauthorized,
		},
		"update policy with invalid content type": {
			data:        validJson,
			id:          policy.ID,
			contentType: "invalid",
			auth:        token,
			status:      http.StatusUnsupportedMediaType,
		},
		"update policy without content type": {
			data:        validJson,
			id:          policy.ID,
			contentType: "",
			auth:        token,
			status:      http.StatusUnsupportedMediaType,
		},
		"update policy with a empty request": {
			data:        "",
			id:          policy.ID,
			contentType: contentType,
			auth:        token,
			status:      http.StatusBadRequest,
		},
		"update policy with a invalid data format": {
			data:        "{",
			id:          policy.ID,
			contentType: contentType,
			auth:        token,
			status:      http.StatusBadRequest,
>>>>>>> 7fa2123b
		},
	}

	for desc, tc := range cases {
		t.Run(desc, func(t *testing.T) {
			req := testRequest{
				client:      cli.server.Client(),
				method:      http.MethodPut,
<<<<<<< HEAD
				url:         fmt.Sprintf("%s/policies/agents/%s", cli.server.URL, tc.id),
				contentType: tc.contentType,
				token:       tc.token,
=======
				url:         fmt.Sprintf("%s/policies/agent/%s", cli.server.URL, tc.id),
				contentType: tc.contentType,
				token:       tc.auth,
>>>>>>> 7fa2123b
				body:        strings.NewReader(tc.data),
			}
			res, err := req.make()
			require.Nil(t, err, fmt.Sprintf("%s: Unexpected error: %s", desc, err))
			assert.Equal(t, tc.status, res.StatusCode, fmt.Sprintf("%s: expected status code %d got %d", desc, tc.status, res.StatusCode))
		})
	}
<<<<<<< HEAD

}

func TestValidatePolicy(t *testing.T) {
	var (
		contentType = "application/json"
		validYaml = `{"name": "mypktvisorpolicyyaml-3", "backend": "pktvisor", "description": "my pktvisor policy yaml", "tags": {"region": "eu", "node_type": "dns"}, "format": "yaml","policy_data": "version: \"1.0\"\nvisor:\n    foo: \"bar\""}`
		invalidBackendYaml = `{"name": "mypktvisorpolicyyaml-3", "backend": "", "description": "my pktvisor policy yaml", "tags": { "region": "eu","node_type": "dns"},"format": "yaml","policy_data": "version: \"1.0\"\nvisor:\n    foo: \"bar\""}`
		invalidYaml = `{`
		invalidTagYaml = `{"name": "mypktvisorpolicyyaml-3","backend": "pktvisor","description": "my pktvisor policy yaml","tags": {"invalid"},"format": "yaml","policy_data": "version: \"1.0\"\nvisor:\n    foo: \"bar\""}`
		invalidNameYaml = `{"name": "policy//.#","backend": "pktvisor","description": "my pktvisor policy yaml","tags": {"region": "eu","node_type": "dns"},"format": "yaml","policy_data": "version: \"1.0\"\nvisor:\n    foo: \"bar\""}`
		invalidFieldYaml = `{"nname": "policy","backend": "pktvisor","description": "my pktvisor policy yaml","tags": {"region": "eu","node_type": "dns"},"format": "yaml","policy_data": "version: \"1.0\"\nvisor:\n    foo: \"bar\""}`
	)
	cli := newClientServer(t)

	cases := map[string]struct {
		req         string
		contentType string
		auth        string
		status      int
		location    string
	}{
		"validate a valid policy": {
			req:         validYaml,
			contentType: contentType,
			auth:        token,
			status:      http.StatusOK,
			location:    "/policies/agent/validate",
		},
		"validate a invalid yaml": {
			req:         invalidYaml,
			contentType: contentType,
			auth:        token,
			status:      http.StatusBadRequest,
			location:    "/policies/agent/validate",
		},
		"validate a policy with a invalid backend": {
			req:         invalidBackendYaml,
			contentType: contentType,
			auth:        token,
			status:      http.StatusBadRequest,
			location:    "/policies/agent/validate",
		},
		"validate a policy with a invalid tag": {
			req:         invalidTagYaml,
			contentType: contentType,
			auth:        token,
			status:      http.StatusBadRequest,
			location:    "/policies/agent/validate",
		},
		"validate a policy with a invalid name": {
			req:         invalidNameYaml,
			contentType: contentType,
			auth:        token,
			status:      http.StatusBadRequest,
			location:    "/policies/agent/validate",
		},
		"validate a policy with a invalid field": {
			req:         invalidFieldYaml,
			contentType: contentType,
			auth:        token,
			status:      http.StatusBadRequest,
			location:    "/policies/agent/validate",
		},
		"validate a policy with a invalid token": {
			req:         validYaml,
			contentType: contentType,
			auth:        invalidToken,
			status:      http.StatusUnauthorized,
			location:    "/policies/agent/validate",
		},
		"validate a policy with a empty token": {
			req:         validYaml,
			contentType: contentType,
			auth:        "",
			status:      http.StatusUnauthorized,
			location:    "/policies/agent/validate",
		},
		"validate a policy with a empty content type": {
			req:         validYaml,
			contentType: "",
			auth:        token,
			status:      http.StatusUnsupportedMediaType,
			location:    "/policies/agent/validate",
=======
}

func TestPolicyRemoval(t *testing.T) {
	cli := newClientServer(t)

	plcy := createPolicy(t, &cli, "policy")

	cases := map[string]struct {
		id     string
		auth   string
		status int
	}{
		"delete a existing policy": {
			id:     plcy.ID,
			auth:   token,
			status: http.StatusNoContent,
		},
		"delete non-existent policy": {
			id:     wrongID,
			auth:   token,
			status: http.StatusNoContent,
		},
		"delete policy with invalid token": {
			id:     plcy.ID,
			auth:   invalidToken,
			status: http.StatusUnauthorized,
		},
		"delete policy with empty token": {
			id:     plcy.ID,
			auth:   "",
			status: http.StatusUnauthorized,
>>>>>>> 7fa2123b
		},
	}

	for desc, tc := range cases {
		t.Run(desc, func(t *testing.T) {
			req := testRequest{
				client: cli.server.Client(),
<<<<<<< HEAD
				method: http.MethodPost,
				url:    fmt.Sprintf("%s/policies/agent/validate", cli.server.URL),
				contentType: tc.contentType,
				token:  tc.auth,
				body: strings.NewReader(tc.req),
			}
			res, err := req.make()
			if err != nil {
				require.Nil(t, err, "%s: Unexpected error: %s", desc, err)
			}
			assert.Equal(t, tc.status, res.StatusCode, fmt.Sprintf("%s: expected %d got %d", desc, tc.status, res.StatusCode))
=======
				method: http.MethodDelete,
				url:    fmt.Sprintf("%s/policies/agent/%s", cli.server.URL, tc.id),
				token:  tc.auth,
			}

			res, err := req.make()
			require.Nil(t, err, fmt.Sprintf("%s: Unexpected error: %s", desc, err))
			assert.Equal(t, tc.status, res.StatusCode, fmt.Sprintf("%s: expected status %d got %d", desc, tc.status, res.StatusCode))
>>>>>>> 7fa2123b
		})
	}

}

func createPolicy(t *testing.T, cli *clientServer, name string) policies.Policy {
	t.Helper()
	ID, err := uuid.NewV4()
	require.Nil(t, err, fmt.Sprintf("Unexpected error: %s", err))

	validName, err := types.NewIdentifier(name)
	require.Nil(t, err, fmt.Sprintf("Unexpected error: %s", err))

	policy := policies.Policy{
		ID:      ID.String(),
		Name:    validName,
		Backend: "pktvisor",
	}

	res, err := cli.service.AddPolicy(context.Background(), token, policy, format, policy_data)
	require.Nil(t, err, fmt.Sprintf("Unexpected error: %s", err))
	return res
}

func newClientServer(t *testing.T) clientServer {
	t.Helper()
	users := flmocks.NewAuthService(map[string]string{token: email})

	policiesService := newService(users)
	policiesServer := newServer(policiesService)

	return clientServer{
		service: policiesService,
		server:  policiesServer,
	}
}

type policyRes struct {
	ID      string `json:"id"`
	Name    string `json:"name"`
	Backend string `json:"backend"`
	created bool
}

type policiesPageRes struct {
	Total    uint64      `json:"total"`
	Offset   uint64      `json:"offset"`
	Limit    uint64      `json:"limit"`
	Policies []policyRes `json:"data"`
}<|MERGE_RESOLUTION|>--- conflicted
+++ resolved
@@ -92,11 +92,7 @@
 
 func newService(auth mainflux.AuthServiceClient) policies.Service {
 	policyRepo := plmocks.NewPoliciesRepository()
-<<<<<<< HEAD
-	return policies.New(nil, auth, policyRepo, nil)
-=======
 	return policies.New(nil, auth, policyRepo)
->>>>>>> 7fa2123b
 }
 
 func newServer(svc policies.Service) *httptest.Server {
@@ -145,11 +141,7 @@
 			req := testRequest{
 				client: cli.server.Client(),
 				method: http.MethodGet,
-<<<<<<< HEAD
-				url:    fmt.Sprintf("%s/policies/agents/%s", cli.server.URL, tc.ID),
-=======
 				url:    fmt.Sprintf("%s/policies/agent/%s", cli.server.URL, tc.ID),
->>>>>>> 7fa2123b
 				token:  tc.token,
 			}
 			res, err := req.make()
@@ -314,11 +306,7 @@
 			req := testRequest{
 				client: cli.server.Client(),
 				method: http.MethodGet,
-<<<<<<< HEAD
-				url:    fmt.Sprintf(fmt.Sprintf("%s/policies/agents%s", cli.server.URL, tc.url)),
-=======
 				url:    fmt.Sprintf(fmt.Sprintf("%s/policies/agent%s", cli.server.URL, tc.url)),
->>>>>>> 7fa2123b
 				token:  tc.auth,
 			}
 			res, err := req.make()
@@ -338,25 +326,13 @@
 
 	cases := map[string]struct {
 		id          string
-<<<<<<< HEAD
-		token       string
-		status      int
-		contentType string
-=======
 		contentType string
 		auth        string
 		status      int
->>>>>>> 7fa2123b
 		data        string
 	}{
 		"update a existing policy": {
 			id:          policy.ID,
-<<<<<<< HEAD
-			token:       token,
-			status:      http.StatusOK,
-			contentType: "application/json",
-			data:        validJson,
-=======
 			contentType: "application/json",
 			auth:        token,
 			status:      http.StatusOK,
@@ -424,7 +400,6 @@
 			contentType: contentType,
 			auth:        token,
 			status:      http.StatusBadRequest,
->>>>>>> 7fa2123b
 		},
 	}
 
@@ -433,15 +408,9 @@
 			req := testRequest{
 				client:      cli.server.Client(),
 				method:      http.MethodPut,
-<<<<<<< HEAD
-				url:         fmt.Sprintf("%s/policies/agents/%s", cli.server.URL, tc.id),
-				contentType: tc.contentType,
-				token:       tc.token,
-=======
 				url:         fmt.Sprintf("%s/policies/agent/%s", cli.server.URL, tc.id),
 				contentType: tc.contentType,
 				token:       tc.auth,
->>>>>>> 7fa2123b
 				body:        strings.NewReader(tc.data),
 			}
 			res, err := req.make()
@@ -449,7 +418,54 @@
 			assert.Equal(t, tc.status, res.StatusCode, fmt.Sprintf("%s: expected status code %d got %d", desc, tc.status, res.StatusCode))
 		})
 	}
-<<<<<<< HEAD
+}
+
+func TestPolicyRemoval(t *testing.T) {
+	cli := newClientServer(t)
+
+	plcy := createPolicy(t, &cli, "policy")
+
+	cases := map[string]struct {
+		id     string
+		auth   string
+		status int
+	}{
+		"delete a existing policy": {
+			id:     plcy.ID,
+			auth:   token,
+			status: http.StatusNoContent,
+		},
+		"delete non-existent policy": {
+			id:     wrongID,
+			auth:   token,
+			status: http.StatusNoContent,
+		},
+		"delete policy with invalid token": {
+			id:     plcy.ID,
+			auth:   invalidToken,
+			status: http.StatusUnauthorized,
+		},
+		"delete policy with empty token": {
+			id:     plcy.ID,
+			auth:   "",
+			status: http.StatusUnauthorized,
+		},
+	}
+
+	for desc, tc := range cases {
+		t.Run(desc, func(t *testing.T) {
+			req := testRequest{
+				client: cli.server.Client(),
+				method: http.MethodDelete,
+				url:    fmt.Sprintf("%s/policies/agent/%s", cli.server.URL, tc.id),
+				token:  tc.auth,
+			}
+
+			res, err := req.make()
+			require.Nil(t, err, fmt.Sprintf("%s: Unexpected error: %s", desc, err))
+			assert.Equal(t, tc.status, res.StatusCode, fmt.Sprintf("%s: expected status %d got %d", desc, tc.status, res.StatusCode))
+		})
+	}
 
 }
 
@@ -534,39 +550,6 @@
 			auth:        token,
 			status:      http.StatusUnsupportedMediaType,
 			location:    "/policies/agent/validate",
-=======
-}
-
-func TestPolicyRemoval(t *testing.T) {
-	cli := newClientServer(t)
-
-	plcy := createPolicy(t, &cli, "policy")
-
-	cases := map[string]struct {
-		id     string
-		auth   string
-		status int
-	}{
-		"delete a existing policy": {
-			id:     plcy.ID,
-			auth:   token,
-			status: http.StatusNoContent,
-		},
-		"delete non-existent policy": {
-			id:     wrongID,
-			auth:   token,
-			status: http.StatusNoContent,
-		},
-		"delete policy with invalid token": {
-			id:     plcy.ID,
-			auth:   invalidToken,
-			status: http.StatusUnauthorized,
-		},
-		"delete policy with empty token": {
-			id:     plcy.ID,
-			auth:   "",
-			status: http.StatusUnauthorized,
->>>>>>> 7fa2123b
 		},
 	}
 
@@ -574,7 +557,6 @@
 		t.Run(desc, func(t *testing.T) {
 			req := testRequest{
 				client: cli.server.Client(),
-<<<<<<< HEAD
 				method: http.MethodPost,
 				url:    fmt.Sprintf("%s/policies/agent/validate", cli.server.URL),
 				contentType: tc.contentType,
@@ -586,16 +568,6 @@
 				require.Nil(t, err, "%s: Unexpected error: %s", desc, err)
 			}
 			assert.Equal(t, tc.status, res.StatusCode, fmt.Sprintf("%s: expected %d got %d", desc, tc.status, res.StatusCode))
-=======
-				method: http.MethodDelete,
-				url:    fmt.Sprintf("%s/policies/agent/%s", cli.server.URL, tc.id),
-				token:  tc.auth,
-			}
-
-			res, err := req.make()
-			require.Nil(t, err, fmt.Sprintf("%s: Unexpected error: %s", desc, err))
-			assert.Equal(t, tc.status, res.StatusCode, fmt.Sprintf("%s: expected status %d got %d", desc, tc.status, res.StatusCode))
->>>>>>> 7fa2123b
 		})
 	}
 
