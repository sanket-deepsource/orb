--- conflicted
+++ resolved
@@ -178,7 +178,22 @@
 	return l.svc.ValidateAgentGroup(ctx, token, s)
 }
 
-<<<<<<< HEAD
+func (l loggingMiddleware) ValidateAgent(ctx context.Context, token string, a fleet.Agent) (_ fleet.Agent, err error) {
+	defer func(begin time.Time) {
+		if err != nil {
+			l.logger.Warn("method call: validate_agent",
+				zap.String("name", a.Name.String()),
+				zap.Error(err),
+				zap.Duration("duration", time.Since(begin)))
+		} else {
+			l.logger.Info("method call: validate_agent",
+				zap.String("name", a.Name.String()),
+				zap.Duration("duration", time.Since(begin)))
+		}
+	}(time.Now())
+	return l.svc.ValidateAgent(ctx, token, a)
+}
+
 func (l loggingMiddleware) RemoveAgent(ctx context.Context, token, thingID string) (err error) {
 	defer func(begin time.Time) {
 		if err != nil {
@@ -189,22 +204,6 @@
 	}(time.Now())
 
 	return l.svc.RemoveAgent(ctx, token, thingID)
-=======
-func (l loggingMiddleware) ValidateAgent(ctx context.Context, token string, a fleet.Agent) (_ fleet.Agent, err error) {
-	defer func(begin time.Time) {
-		if err != nil {
-			l.logger.Warn("method call: validate_agent",
-				zap.String("name", a.Name.String()),
-				zap.Error(err),
-				zap.Duration("duration", time.Since(begin)))
-		} else {
-			l.logger.Info("method call: validate_agent",
-				zap.String("name", a.Name.String()),
-				zap.Duration("duration", time.Since(begin)))
-		}
-	}(time.Now())
-	return l.svc.ValidateAgent(ctx, token, a)
->>>>>>> fba26894
 }
 
 func NewLoggingMiddleware(svc fleet.Service, logger *zap.Logger) fleet.Service {
