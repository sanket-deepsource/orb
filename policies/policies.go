/* This Source Code Form is subject to the terms of the Mozilla Public
 * License, v. 2.0. If a copy of the MPL was not distributed with this
 * file, You can obtain one at https://mozilla.org/MPL/2.0/. */

package policies

import (
	"context"
	"github.com/ns1labs/orb/pkg/types"
	"time"
)

type Policy struct {
	ID          string
	Name        types.Identifier
	Description string
	MFOwnerID   string
	Backend     string
	Version     int32
	OrbTags     types.Tags
	Policy      types.Metadata
	Created     time.Time
}

type Dataset struct {
	ID           string
	Name         types.Identifier
	MFOwnerID    string
	Valid        bool
	AgentGroupID string
	PolicyID     string
	Metadata     types.Metadata
	Created      time.Time
	Tags         types.Tags
	SinkIDs      []string
}

type PolicyInDataset struct {
	Policy
	DatasetID string
}

type Page struct {
	PageMetadata
	Policies []Policy
}

type PageDataset struct {
	PageMetadata
	Datasets []Dataset
}

type Service interface {
	// AddPolicy creates new agent Policy
	AddPolicy(ctx context.Context, token string, p Policy, format string, policyData string) (Policy, error)

	// ViewPolicyByID retrieving policy by id with token
	ViewPolicyByID(ctx context.Context, token string, policyID string) (Policy, error)

	// ListPolicies
	ListPolicies(ctx context.Context, token string, pm PageMetadata) (Page, error)

	// ViewPolicyByIDInternal gRPC version of retrieving policy by id with no token
	ViewPolicyByIDInternal(ctx context.Context, policyID string, ownerID string) (Policy, error)

	// ListPoliciesByGroupIDInternal gRPC version of retrieving list of policies belonging to specified agent group with no token
	ListPoliciesByGroupIDInternal(ctx context.Context, groupIDs []string, ownerID string) ([]PolicyInDataset, error)

	// EditPolicy edit a existing policy by id with a valid token
	EditPolicy(ctx context.Context, token string, pol Policy, format string, policyData string) (Policy, error)

	// RemovePolicy remove a existing policy owned by the specified user
	RemovePolicy(ctx context.Context, token string, policyID string) error

	// AddDataset creates new Dataset
	AddDataset(ctx context.Context, token string, d Dataset) (Dataset, error)

	// InactivateDatasetByGroupID inactivate a dataset
	InactivateDatasetByGroupID(ctx context.Context, groupID string, token string) error

	// ListDatasetsByPolicyIDInternal retrieves the subset of Datasets by policyID owned by the specified user
	ListDatasetsByPolicyIDInternal(ctx context.Context, policyID string, token string) ([]Dataset, error)

	// ValidatePolicy validates an agent Policy without saving
	ValidatePolicy(ctx context.Context, token string, p Policy, format string, policyData string) (Policy, error)

	// EditDataset edit a existing dataset by id with a valid token
	EditDataset(ctx context.Context, token string, ds Dataset) (Dataset, error)
	// RemoveDataset remove a dataset by id with a valid token
	RemoveDataset(ctx context.Context, token string, dsID string) error

<<<<<<< HEAD
	// ViewDatasetByID retrieving dataset by id with token
	ViewDatasetByID(ctx context.Context, token string, datasetID string) (Dataset, error)

	// ListDataset retrieve a list of Dataset by owner
	ListDataset(ctx context.Context, token string, pm PageMetadata) (PageDataset, error)
=======
	// ValidateDataset validates a new Dataset without saving it
	ValidateDataset(ctx context.Context, token string, d Dataset) (Dataset, error)
>>>>>>> 030e5c2a
}

type Repository interface {
	// SavePolicy persists a Policy. Successful operation is indicated by non-nil
	// error response.
	SavePolicy(ctx context.Context, policy Policy) (string, error)

	// RetrievePolicyByID Retrieve policy by id
	RetrievePolicyByID(ctx context.Context, policyID string, ownerID string) (Policy, error)

	// RetrievePoliciesByGroupID Retrieve policy list by group id
	RetrievePoliciesByGroupID(ctx context.Context, groupIDs []string, ownerID string) ([]PolicyInDataset, error)

	// RetrieveAll retrieves the subset of Policies owned by the specified user
	RetrieveAll(ctx context.Context, ownerID string, pm PageMetadata) (Page, error)

	// UpdatePolicy update a existing policy by id with a valid token
	UpdatePolicy(ctx context.Context, ownerID string, pol Policy) error

	// DeletePolicy a existing policy by id owned by the specified user
	DeletePolicy(ctx context.Context, ownerID string, policyID string) error

	// SaveDataset persists a Dataset. Successful operation is indicated by non-nil
	// error response.
	SaveDataset(ctx context.Context, dataset Dataset) (string, error)

	// InactivateDatasetByGroupID inactivate a dataset
	InactivateDatasetByGroupID(ctx context.Context, groupID string, ownerID string) error

	// InactivateDatasetByPolicyID inactivate a dataset by policy id
	InactivateDatasetByPolicyID(ctx context.Context, policyID string, ownerID string) error

	// RetrieveDatasetsByPolicyID retrieves the subset of Datasets by policyID owned by the specified user
	RetrieveDatasetsByPolicyID(ctx context.Context, policyID string, ownerID string) ([]Dataset, error)

	// UpdateDataset update a existing dataset by id with a valid token
	UpdateDataset(ctx context.Context, ownerID string, ds Dataset) error

	//DeleteDataset delete a existing dataset by id by ownerID
	DeleteDataset(ctx context.Context, ownerID string, dsID string) error

	// RetrieveDatasetByID Retrieves dataset by id
	RetrieveDatasetByID(ctx context.Context, datasetID string, ownerID string) (Dataset, error)

	// RetrieveAllDatasetByOwner retrieves the subset of Datasets owned by the specified user
	RetrieveAllDatasetByOwner(ctx context.Context, ownerID string, pm PageMetadata) (PageDataset, error)
}<|MERGE_RESOLUTION|>--- conflicted
+++ resolved
@@ -89,16 +89,14 @@
 	// RemoveDataset remove a dataset by id with a valid token
 	RemoveDataset(ctx context.Context, token string, dsID string) error
 
-<<<<<<< HEAD
+	// ValidateDataset validates a new Dataset without saving it
+	ValidateDataset(ctx context.Context, token string, d Dataset) (Dataset, error)
+
 	// ViewDatasetByID retrieving dataset by id with token
 	ViewDatasetByID(ctx context.Context, token string, datasetID string) (Dataset, error)
 
 	// ListDataset retrieve a list of Dataset by owner
 	ListDataset(ctx context.Context, token string, pm PageMetadata) (PageDataset, error)
-=======
-	// ValidateDataset validates a new Dataset without saving it
-	ValidateDataset(ctx context.Context, token string, d Dataset) (Dataset, error)
->>>>>>> 030e5c2a
 }
 
 type Repository interface {
